from archnemesis import *
import numpy as np
import matplotlib.pyplot as plt
import matplotlib as matplotlib
import os
from numba import jit

import logging



#!/usr/local/bin/python3
# -*- coding: utf-8 -*-

###############################################################################################

"""
Created on Tue Mar 29 17:27:12 2021

@author: juanalday

State Vector Class.
"""

class Measurement_0:

    """Measurement class.

    This class includes all information required to model the specification of the measurement, such as the geometry of the observation
    or the instrument characteristics. 

    Attributes
    ----------
    runname : str
        Name of the Nemesis run
    NGEOM : int       
        Number of observing geometries
    FWHM : float
        Full-width at half-maximum of the instrument
    ISHAPE : int
        Instrument lineshape (only used if FWHM>0)
            (0) Square lineshape
            (1) Triangular
            (2) Gaussian
            (3) Hamming
            (4) Hanning
    ISPACE : int
        Spectral units
            (0) Wavenumber (cm-1)
            (1) Wavelength (um)
    IFORM : int
        Units of the spectra
            (0) Radiance - W cm-2 sr-1 (cm-1)-1 if ISPACE=0 ---- W cm-2 sr-1 μm-1 if ISPACE=1
            (1) F_planet/F_star - Dimensionsless
            (2) A_planet/A_star - 100.0 * A_planet/A_star (dimensionsless)
            (3) Integrated spectral power of planet - W (cm-1)-1 if ISPACE=0 ---- W um-1 if ISPACE=1
            (4) Atmospheric transmission multiplied by solar flux
            (5) Normalised radiance to a given wavelength (VNORM)
    LATITUDE : float
        Planetocentric latitude at centre of the field of view
    LONGITUDE : float
        Planetocentric longitude at centre of the field of view
    V_DOPPLER : float
        Doppler velocity between the observed body and the observer (km/s)
        It is considered positive if source body is moving towards observer, and negative if it is moving away
    NCONV : 1D array, int (NGEOM)
        Number of convolution spectral points in each spectrum
    NAV : 1D array, int (NGEOM)
        For each geometry, number of individual geometries need to be calculated and averaged to reconstruct the field of view
    VCONV : 2D array, float (NCONV,NGEOM)
        Convolution spectral points (wavelengths/wavenumbers) in each spectrum
    WOFF : float
        Wavenumber/Wavelength offset to add to measured spectrum
    MEAS : 2D array, float (NCONV,NGEOM)
        Measured spectrum for each geometry
    ERRMEAS : 2D array, float (NCONV,NGEOM)
        Noise in the measured spectrum for each geometry
    FLAT : 2D array, float (NGEOM,AV)
        Latitude of each averaging point needed to reconstruct the FOV (when NAV > 1)
    FLON : 2D array, float (NGEOM,NAV)
        Longitude of each averaging point needed to reconstruct the FOV (when NAV > 1)
    SOL_ANG : 2D array, float (NGEOM,NAV)
        Solar indicent angle of each averaging point needed to reconstruct the FOV (when NAV > 1)
    EMISS_ANG : 2D array, float (NGEOM,NAV)
        Emission angle of each averaging point needed to reconstruct the FOV (when NAV > 1)
    AZI_ANG : 2D array, float (NGEOM,NAV)
        Azimuth angle of each averaging point needed to reconstruct the FOV (when NAV > 1)
    TANHE : 2D array, float (NGEOM,NAV)
        Tangent height of each averaging point needed to reconstruct the FOV (when NAV > 1)
        (For limb or solar occultation observations)
    WGEOM : 2D array, float (NGEOM,NAV)
        Weights of each point for the averaging of the FOV (when NAV > 1)
    NWAVE : int
        Number of calculation wavelengths required to model the convolution wavelengths
    WAVE : 1D array (NWAVE)
        Calculation wavenumbers for one particular geometry
    NFIL : 1D array, int (NCONV)
        If FWHM<0.0, the ILS is expected to be defined separately for each convolution wavenumber.
        NFIL represents the number of spectral points to defined the ILS for each convolution wavenumber.
    VFIL : 2D array, int (NFIL,NCONV)
        If FWHM<0.0, the ILS is expected to be defined separately for each convolution wavenumber.
        VFIL represents the calculation wavenumbers at which the ILS is defined for each each convolution wavenumber.
    AFIL : 2D array, int (NFIL,NCONV)
        If FWHM<0.0, the ILS is expected to be defined separately for each convolution wavenumber.
        AFIL represents the value of the ILS at each VFIL for each convolution wavenumber.
    NY : int
        Number of points in the Measurement vector (sum of all NCONV)
    Y : 1D array, float (NY)
        Measurement vector (concatenation of all spectra in the class)
    SE : 2D array, float (NY,NY)
        Measurement uncertainty covariance matrix (assumed to be diagonal)
    SPECMOD : 2D array, float (NCONV,NGEOM)
        Modelled spectrum for each geometry
    VNORM : float 
        If IFORM=5, then VNORM defines the wavelength at which the spectra must be normalised
        
        
    Methods
    ----------
    
    Measurement_0.assess()
    Measurement_0.summary_info()
    
    Measurement_0.write_hdf5()
    Measurement_0.read_hdf5()
    Measurement_0.read_spx()
    Measurement_0.read_spx_SO()
    Measurement_0.write_spx()
    Measurement_0.write_spx_SO()
    Measurement_0.read_sha()
    Measurement_0.write_sha()
    Measurement_0.read_fil()
    Measurement_0.write_fil()
    
    Measurement_0.edit_VCONV()
    Measurement_0.edit_MEAS()
    Measurement_0.edit_ERRMEAS()
    Measurement_0.edit_SPECMOD()
    Measurement_0.edit_FLAT()
    Measurement_0.edit_FLON()
    Measurement_0.edit_SOL_ANG()
    Measurement_0.edit_EMISS_ANG()
    Measurement_0.edit_AZI_ANG()
    Measurement_0.edit_TANHE()
    Measurement_0.edit_WGEOM()
    
    Measurement_0.calc_MeasurementVector()
    
    Measurement_0.remove_geometry()
    Measurement_0.select_geometry()
    Measurement_0.select_geometries()
    Measurement_0.select_TANHE_SO()
    Measurement_0.crop_wave()
    
    Measurement_0.calc_wave_range()
    
    Measurement_0.lblconv()
    Measurement_0.lblconvg()
    Measurement_0.conv()
    Measurement_0.cong()
    
    Measurement_0.calc_doppler_shift()
    Measurement_0.invert_doppler_shift()
    Measurement_0.correct_doppler_shift()
    
    Measurement_0.plot_SO()
    Measurement_0.plot_nadir()
    Measurement_0.plot_disc_averaging()
    
    """

    def __init__(self, runname='', NGEOM=1, FWHM=0.0, ISHAPE=2, IFORM=0, ISPACE=0, LATITUDE=0.0, LONGITUDE=0.0, V_DOPPLER=0.0, NCONV=[1], NAV=[1]):

        #Input parameters
        self.runname = runname
        self.NGEOM = NGEOM
        self.FWHM = FWHM
        self.ISPACE = ISPACE
        self.ISHAPE = ISHAPE
        self.IFORM = IFORM
        self.LATITUDE = LATITUDE        
        self.LONGITUDE = LONGITUDE
        self.V_DOPPLER = V_DOPPLER
        self.NAV = NAV       #np.zeros(NGEOM)
        self.NCONV = NCONV   #np.zeros(NGEOM)
        self.WOFF = 0.0
        self.VNORM = None    
        
        # Input the following profiles using the edit_ methods.
        self.VCONV = None # np.zeros(NCONV,NGEOM)
        self.MEAS =  None # np.zeros(NCONV,NGEOM)
        self.ERRMEAS = None # np.zeros(NCONV,NGEOM)
        self.FLAT = None # np.zeros(NGEOM,NAV)
        self.FLON = None # np.zeros(NGEOM,NAV)
        self.SOL_ANG = None # np.zeros(NGEOM,NAV)
        self.EMISS_ANG = None # np.zeros(NGEOM,NAV)
        self.AZI_ANG = None # np.zeros(NGEOM,NAV)
        self.TANHE = None # np.zeros(NGEOM,NAV)
        self.WGEOM = None # np.zeros(NGEOM,NAV)
        self.NY = None #np.sum(NCONV)
        self.Y = None #np.zeros(NY)
        self.SE = None #np.zeros(NY,NY)

        self.SPECMOD = None #np.zeros(NCONV,NGEOM)

        self.NFIL = None  #np.zeros(NCONV)
        self.VFIL = None  #np.zeros(NFIL,NCONV)
        self.AFIL = None  #np.zeros(NFIL,NCONV)

    #################################################################################################################

    def assess(self):
        """
        Assess whether the different variables have the correct dimensions and types
        """

        #Checking some common parameters to all cases
        assert np.issubdtype(type(self.NGEOM), np.integer) == True , \
            'NGEOM must be int'
        assert self.NGEOM > 0 , \
            'NGEOM must be >0'
        
        assert np.issubdtype(type(self.IFORM), np.integer) == True , \
            'IFORM must be int'
        assert self.IFORM >= 0 , \
            'IFORM must be >=0 and <=5'
        assert self.IFORM <= 5 , \
            'IFORM must be >=0 and <=5'
            
        if self.IFORM == 5:
            assert isinstance(self.VNORM, float) == True , \
                'VNORM must be float if IFORM=5'
            
            for i in range(self.NGEOM):
                assert self.VNORM >= self.VCONV[0:self.NCONV[i]].min() , \
                    'VNORM must be >= min(VCONV)'
                assert self.VNORM <= self.VCONV[0:self.NCONV[i]].max() , \
                    'VNORM must be <= max(VCONV)'

        assert np.issubdtype(type(self.ISPACE), np.integer) == True , \
            'ISPACE must be int'
        assert self.ISPACE >= 0 , \
            'ISPACE must be >=0 and <=1'
        assert self.ISPACE <= 1 , \
            'ISPACE must be >=0 and <=1'
        
        assert np.issubdtype(type(self.FWHM), float) == True , \
            'FWHM must be float'
            
        assert np.issubdtype(type(self.V_DOPPLER), float) == True , \
            'V_DOPPLER must be float'
        
        assert len(self.NCONV) == self.NGEOM , \
            'NCONV must have size (NGEOM)'
        
        assert self.VCONV.shape == (self.NCONV.max(),self.NGEOM) , \
            'VCONV must have size (NCONV,NGEOM)'
        
        assert self.MEAS.shape == (self.NCONV.max(),self.NGEOM) , \
            'MEAS must have size (NCONV,NGEOM)'
        
        assert self.ERRMEAS.shape == (self.NCONV.max(),self.NGEOM) , \
            'ERRMEAS must have size (NCONV,NGEOM)'
        
        assert len(self.NAV) == self.NGEOM , \
            'NAV must have size (NGEOM)'
        
        assert self.FLAT.shape == (self.NGEOM,self.NAV.max()) , \
            'FLAT must have size (NGEOM,NAV)'
        
        assert self.FLON.shape == (self.NGEOM,self.NAV.max()) , \
            'FLON must have size (NGEOM,NAV)'
        
        assert self.WGEOM.shape == (self.NGEOM,self.NAV.max()) , \
            'WGEOM must have size (NGEOM,NAV)'
        
        assert self.EMISS_ANG.shape == (self.NGEOM,self.NAV.max()) , \
            'EMISS_ANG must have size (NGEOM,NAV)'

        #Checking if there are any limb-viewing geometries
        if self.EMISS_ANG.min()<0.0:
            assert self.TANHE.shape == (self.NGEOM,self.NAV.max()) , \
                'TANHE must have size (NGEOM,NAV)'
            
        #Checking if there are any nadir-viewing / upward looking geometries
        if self.EMISS_ANG.max() >= 0.0:
            assert self.SOL_ANG.shape == (self.NGEOM,self.NAV.max()) , \
                'SOL_ANG must have size (NGEOM,NAV)'
            assert self.AZI_ANG.shape == (self.NGEOM,self.NAV.max()) , \
                'AZI_ANG must have size (NGEOM,NAV)'


        if self.FWHM > 0.0: #Analytical instrument lineshape

            assert np.issubdtype(type(self.ISHAPE), np.integer) == True , \
                'ISHAPE must be int'
            
        elif self.FWHM < 0.0: #Explicit instrument lineshape in each wavelength

            assert len(np.unique(self.NCONV)) == 1 , \
                'All geometries must have same number of spectral bins if FWHM<0'

            assert len(self.NFIL) == self.NCONV[0] , \
                'NFIL must have size (NCONV)'
            
            assert self.VFIL.shape == (self.NFIL.max(),self.NCONV[0]) , \
                'VFIL must have size (NFIL,NCONV)'
            
            assert self.AFIL.shape == (self.NFIL.max(),self.NCONV[0]) , \
                'AFIL must have size (NFIL.max,NCONV)'
            
    #################################################################################################################
            
    def summary_info(self):
        """
        Subroutine to print summary of information about the class
        """      

        #Defining spectral resolution
        if self.FWHM>0.0:
            print('Spectral resolution of the measurement (FWHM) :: ',self.FWHM)
        elif self.FWHM<0.0:
            print('Instrument line shape defined in .fil file')
        else:
            print('Spectral resolution of the measurement is account for in the k-tables')

        wavelength_unit = 'um'
        wavenumber_unit = 'cm^-1'
        to_wavelength = (lambda x: x) if self.ISPACE==1 else (lambda x: 1E4/x)
        to_wavenumber = (lambda x: x) if self.ISPACE==0 else (lambda x: 1E4/x)
        wavenumber_str = lambda x: str(to_wavenumber(x))+' '+wavenumber_unit
        wavelength_str = lambda x: str(to_wavelength(x))+' '+wavelength_unit

        #Defining geometries
        print('Field-of-view centered at :: ','Latitude',self.LATITUDE,'- Longitude',self.LONGITUDE)
        print('There are ',self.NGEOM,'geometries in the measurement vector')
        for i in range(self.NGEOM):
            print('')
            print('GEOMETRY '+str(i+1))
            print('Minimum wavelength/wavenumber :: '
                +wavelength_str(self.VCONV[0,i])
                +'/'
                +wavenumber_str(self.VCONV[0,i])
                +' - Maximum wavelength/wavenumber :: '
                +wavelength_str(self.VCONV[self.NCONV[i]-1,i])
                +'/'
                +wavenumber_str(self.VCONV[self.NCONV[i]-1,i])
            )
            if self.NAV[i]>1:
                print(self.NAV[i],' averaging points')
                for j in range(self.NAV[i]):
                
                    if self.EMISS_ANG[i,j]<0.0:
                        if isinstance(self.TANHE,np.ndarray)==True:
                            print('Averaging point',j+1,' - Weighting factor ',self.WGEOM[i,j])
                            print('Limb-viewing or solar occultation measurement. Latitude :: ',self.FLAT[i,j],' - Longitude :: ',self.FLON[i,j],' - Tangent height :: ',self.TANHE[i,j])
                        else:
                            print('Averaging point',j+1,' - Weighting factor ',self.WGEOM[i,j])
                            print('Limb-viewing or solar occultation measurement. Latitude :: ',self.FLAT[i,j],' - Longitude :: ',self.FLON[i,j],' - Tangent height :: ',self.SOL_ANG[i,j])
                    
                    else:
                        print('Averaging point',j+1,' - Weighting factor ',self.WGEOM[i,j])
                        print('Nadir-viewing geometry. Latitude :: ',self.FLAT[i,j],' - Longitude :: ',self.FLON[i,j],' - Emission angle :: ',self.EMISS_ANG[i,j],' - Solar Zenith Angle :: ',self.SOL_ANG[i,j],' - Azimuth angle :: ',self.AZI_ANG[i,j])

            else:
                j = 0
                if self.EMISS_ANG[i,j]<0.0:
                    if isinstance(self.TANHE,np.ndarray)==True:
                        print('Limb-viewing or solar occultation measurement. Latitude :: ',self.FLAT[i,j],' - Longitude :: ',self.FLON[i,j],' - Tangent height :: ',self.TANHE[i,j])
                    else:
                        print('Limb-viewing or solar occultation measurement. Latitude :: ',self.FLAT[i,j],' - Longitude :: ',self.FLON[i,j],' - Tangent height :: ',self.SOL_ANG[i,j])
                else:
                    print('Nadir-viewing geometry. Latitude :: ',self.FLAT[i,j],' - Longitude :: ',self.FLON[i,j],' - Emission angle :: ',self.EMISS_ANG[i,j],' - Solar Zenith Angle :: ',self.SOL_ANG[i,j],' - Azimuth angle :: ',self.AZI_ANG[i,j])

            
    #################################################################################################################
            
    def write_hdf5(self,runname):
        """
        Write the Measurement parameters into an HDF5 file
        """

        import h5py

        #Assessing that all the parameters have the correct type and dimension
        self.assess()

        f = h5py.File(runname+'.h5','a')
        #Checking if Atmosphere already exists
        if ('/Measurement' in f)==True:
            del f['Measurement']   #Deleting the Measurement information that was previously written in the file

        grp = f.create_group("Measurement")

        #Writing the latitude/longitude at the centre of FOV
        dset = grp.create_dataset('LATITUDE',data=self.LATITUDE)
        dset.attrs['title'] = "Latitude at centre of FOV"
        dset.attrs['units'] = 'degrees'

        dset = grp.create_dataset('LONGITUDE',data=self.LONGITUDE)
        dset.attrs['title'] = "Longitude at centre of FOV"
        dset.attrs['units'] = 'degrees'
        
        #Writing the Doppler velocity
        dset = grp.create_dataset('V_DOPPLER',data=self.V_DOPPLER)
        dset.attrs['title'] = "Doppler velocity between the observed body and the observer"
        dset.attrs['units'] = 'km s-1'

        #Writing the spectral units
        dset = grp.create_dataset('ISPACE',data=self.ISPACE)
        dset.attrs['title'] = "Spectral units"
        if self.ISPACE==0:
            dset.attrs['units'] = 'Wavenumber / cm-1'
        elif self.ISPACE==1:
            dset.attrs['units'] = 'Wavelength / um'

        #Writing the measurement units
        dset = grp.create_dataset('IFORM',data=self.IFORM)
        dset.attrs['title'] = "Measurement units"
        
        if self.ISPACE==0:  #Wavenumber space
            if self.IFORM==0:
                lunit = 'Radiance / W cm-2 sr-1 (cm-1)-1'
            elif self.IFORM==1:
                lunit = 'Secondary transit depth (Fplanet/Fstar) / Dimensionless'
            elif self.IFORM==2:
                lunit = 'Primary transit depth (100*Aplanet/Astar) / Dimensionless'
            elif self.IFORM==3:
                lunit = 'Integrated spectral power of planet / W (cm-1)-1'
            elif self.IFORM==4:
                lunit = 'Atmospheric transmission multiplied by solar flux / W cm-2 (cm-1)-1'
            elif self.IFORM==5:
                lunit = 'Spectra normalised to VNORM'

        elif self.ISPACE==1:  #Wavelength space
            if self.IFORM==0:
                lunit = 'Radiance / W cm-2 sr-1 um-1'
            elif self.IFORM==1:
                lunit = 'Secondary transit depth (Fplanet/Fstar) / Dimensionless'
            elif self.IFORM==2:
                lunit = 'Primary transit depth (100*Aplanet/Astar) / Dimensionless'
            elif self.IFORM==3:
                lunit = 'Integrated spectral power of planet / W um-1'
            elif self.IFORM==4:
                lunit = 'Atmospheric transmission multiplied by solar flux / W cm-2 um-1'
            elif self.IFORM==5:
                lunit = 'Spectra normalised to VNORM'

        dset.attrs['units'] = lunit
        
        if self.IFORM==5:
            dset = grp.create_dataset('VNORM',data=self.VNORM)
            if self.ISPACE==0:
                dset.attrs['title'] = "Wavenumber for normalisation"
                dset.attrs['units'] = 'cm-1'
            elif self.ISPACE==0:
                dset.attrs['title'] = "Wavelength for normalisation"
                dset.attrs['units'] = 'um'

        #Writing the number of geometries
        dset = grp.create_dataset('NGEOM',data=self.NGEOM)
        dset.attrs['title'] = "Number of measurement geometries"

        #Defining the averaging points required to reconstruct the field of view 
        dset = grp.create_dataset('NAV',data=self.NAV)
        dset.attrs['title'] = "Number of averaging points needed to reconstruct the field-of-view"

        dset = grp.create_dataset('FLAT',data=self.FLAT)
        dset.attrs['title'] = "Latitude of each averaging point needed to reconstruct the field-of-view"
        dset.attrs['unit'] = "Degrees"
 
        dset = grp.create_dataset('FLON',data=self.FLON)
        dset.attrs['title'] = "Longitude of each averaging point needed to reconstruct the field-of-view"
        dset.attrs['unit'] = "Degrees"

        dset = grp.create_dataset('WGEOM',data=self.WGEOM)
        dset.attrs['title'] = "Weight of each averaging point needed to reconstruct the field-of-view"
        dset.attrs['unit'] = ""

        dset = grp.create_dataset('EMISS_ANG',data=self.EMISS_ANG)
        dset.attrs['title'] = "Emission angle of each averaging point needed to reconstruct the field-of-view"
        dset.attrs['unit'] = "Degrees"

        #Checking if there are any limb-viewing geometries
        if np.nanmin(self.EMISS_ANG)<0.0:

            dset = grp.create_dataset('TANHE',data=self.TANHE)
            dset.attrs['title'] = "Tangent height of each averaging point needed to reconstruct the field-of-view"
            dset.attrs['unit'] = "km"

        #Checking if there are any nadir-viewing / upward looking geometries
        if np.nanmax(self.EMISS_ANG) >= 0.0:

            dset = grp.create_dataset('SOL_ANG',data=self.SOL_ANG)
            dset.attrs['title'] = "Solar zenith angle of each averaging point needed to reconstruct the field-of-view"
            dset.attrs['unit'] = "Degrees"

            dset = grp.create_dataset('AZI_ANG',data=self.AZI_ANG)
            dset.attrs['title'] = "Azimuth angle of each averaging point needed to reconstruct the field-of-view"
            dset.attrs['unit'] = "Degrees"

        dset = grp.create_dataset('NCONV',data=self.NCONV)
        dset.attrs['title'] = "Number of spectral bins in each geometry"

        dset = grp.create_dataset('WOFF',data=self.WOFF)
        dset.attrs['title'] = "Wavelength/Wavenumber offset to add to each measurement"


        dset = grp.create_dataset('VCONV',data=self.VCONV)
        dset.attrs['title'] = "Spectral bins"
        if self.ISPACE==0:
            dset.attrs['units'] = 'Wavenumber / cm-1'
        elif self.ISPACE==1:
            dset.attrs['units'] = 'Wavelength / um'

        dset = grp.create_dataset('MEAS',data=self.MEAS)
        dset.attrs['title'] = "Measured spectrum in each geometry"
        dset.attrs['units'] = lunit

        dset = grp.create_dataset('ERRMEAS',data=self.ERRMEAS)
        dset.attrs['title'] = "Uncertainty in the measured spectrum in each geometry"
        dset.attrs['units'] = lunit

        if self.FWHM>0.0:
            dset = grp.create_dataset('ISHAPE',data=self.ISHAPE)
            dset.attrs['title'] = "Instrument lineshape"
            if self.ISHAPE==0:
                lils = 'Square function'
            elif self.ISHAPE==1:
                lils = 'Triangular function'
            elif self.ISHAPE==2:
                lils = 'Gaussian function'
            elif self.ISHAPE==3:
                lils = 'Hamming function'
            elif self.ISHAPE==4:
                lils = 'Hanning function'
            dset.attrs['type'] = lils

        dset = grp.create_dataset('FWHM',data=self.FWHM)
        dset.attrs['title'] = "FWHM of instrument lineshape"
        if self.FWHM>0.0:
            if self.ISPACE==0:
                dset.attrs['units'] = 'Wavenumber / cm-1'
            elif self.ISPACE==1:
                dset.attrs['units'] = 'Wavelength / um'
            dset.attrs['type'] = 'Analytical lineshape ('+lils+')'
        elif self.FWHM==0:
            dset.attrs['type'] = 'Convolution already performed in k-tables'
        elif self.FWHM<0.0:
            dset.attrs['type'] = 'Explicit definition of instrument lineshape in each spectral bin'

        if self.FWHM<0.0:
            dset = grp.create_dataset('NFIL',data=self.NFIL)
            dset.attrs['title'] = "Number of points required to define the ILS in each spectral bin"

            if self.ISPACE==0:
                dset = grp.create_dataset('VFIL',data=self.VFIL)
                dset.attrs['title'] = "Wavenumber of the points required to define the ILS in each spectral bin"
                dset.attrs['unit'] = "Wavenumber / cm-1"
            elif self.ISPACE==1:
                dset = grp.create_dataset('VFIL',data=self.VFIL)
                dset.attrs['title'] = "Wavelength of the points required to define the ILS in each spectral bin"
                dset.attrs['unit'] = "Wavelength / um"

            dset = grp.create_dataset('AFIL',data=self.AFIL)
            dset.attrs['title'] = "ILS in each spectral bin"
            dset.attrs['unit'] = ""

        f.close()

    #################################################################################################################

    def read_hdf5(self,runname,calc_MeasurementVector=True):
        """
        Read the Measurement properties from an HDF5 file
        """

        import h5py

        f = h5py.File(runname+'.h5','r')

        #Checking if Measurement exists
        e = "/Measurement" in f
        if e==False:
            raise ValueError('error :: Measurement is not defined in HDF5 file')
        else:

            self.NGEOM = np.int32(f.get('Measurement/NGEOM'))
            self.ISPACE = np.int32(f.get('Measurement/ISPACE'))
            self.IFORM = np.int32(f.get('Measurement/IFORM'))
            self.LATITUDE = np.float64(f.get('Measurement/LATITUDE'))
            self.LONGITUDE = np.float64(f.get('Measurement/LONGITUDE'))
            self.NAV = np.array(f.get('Measurement/NAV'))
            self.FLAT = np.array(f.get('Measurement/FLAT'))
            self.FLON = np.array(f.get('Measurement/FLON'))
            self.WGEOM = np.array(f.get('Measurement/WGEOM'))
            self.EMISS_ANG = np.array(f.get('Measurement/EMISS_ANG'))
            
            if self.IFORM==5:
                if 'Measurement/VNORM' in f:
                    self.VNORM = np.float64(f.get('Measurement/VNORM'))
            
            #Reading Doppler shift if exists
            if 'Measurement/V_DOPPLER' in f:
                self.V_DOPPLER = np.float64(f.get('Measurement/V_DOPPLER'))

            #Checking if there are any limb-viewing geometries
            if np.nanmin(self.EMISS_ANG)<0.0:
                self.TANHE = np.array(f.get('Measurement/TANHE'))

            #Checking if there are any nadir-viewing / upward looking geometries
            if np.nanmax(self.EMISS_ANG) >= 0.0:
                self.SOL_ANG = np.array(f.get('Measurement/SOL_ANG'))
                self.AZI_ANG = np.array(f.get('Measurement/AZI_ANG'))


            self.NCONV = np.array(f.get('Measurement/NCONV'))
            self.WOFF = np.float64(f.get('Measurement/WOFF'))
            self.VCONV = np.array(f.get('Measurement/VCONV')) + self.WOFF
            self.MEAS = np.array(f.get('Measurement/MEAS'))
            self.ERRMEAS = np.array(f.get('Measurement/ERRMEAS'))

            self.FWHM = np.float64(f.get('Measurement/FWHM'))
            if self.FWHM>0.0:
                self.ISHAPE = np.int32(f.get('Measurement/ISHAPE'))
            elif self.FWHM<0.0:
                self.NFIL = np.array(f.get('Measurement/NFIL'))
                self.VFIL = np.array(f.get('Measurement/VFIL'))
                self.AFIL = np.array(f.get('Measurement/AFIL'))

            
        f.close()

        self.assess()
        
        self.build_ils() 
        if calc_MeasurementVector==True:
            self.calc_MeasurementVector()
             
    #################################################################################################################
            
    def read_spx(self):
    
        """
        Read the .spx file and fill the attributes and parameters of the Measurement class.
        """

        #Opening file
        f = open(self.runname+'.spx','r')

        #Reading first line
        tmp = np.fromfile(f,sep=' ',count=4,dtype='float')
        inst_fwhm = float(tmp[0])
        xlat = float(tmp[1])
        xlon = float(tmp[2])
        ngeom = int(tmp[3])

        #Defining variables
        navmax = 100
        nconvmax = 15000
        nconv = np.zeros([ngeom],dtype='int')
        nav = np.zeros([ngeom],dtype='int')
        flattmp = np.zeros([ngeom,navmax])
        flontmp = np.zeros([ngeom,navmax])
        sol_angtmp = np.zeros([ngeom,navmax])
        emiss_angtmp = np.zeros([ngeom,navmax])
        azi_angtmp = np.zeros([ngeom,navmax])
        wgeomtmp = np.zeros([ngeom,navmax])
        wavetmp = np.zeros([nconvmax,ngeom])
        meastmp = np.zeros([nconvmax,ngeom])
        errmeastmp = np.zeros([nconvmax,ngeom])
        for i in range(ngeom):
            nconv[i] = int(f.readline().strip())
            nav[i] = int(f.readline().strip())
            for j in range(nav[i]):
                tmp = np.fromfile(f,sep=' ',count=6,dtype='float')
                flattmp[i,j] = float(tmp[0])
                flontmp[i,j] = float(tmp[1])
                sol_angtmp[i,j] = float(tmp[2])
                emiss_angtmp[i,j] = float(tmp[3])
                azi_angtmp[i,j] = float(tmp[4])
                wgeomtmp[i,j] = float(tmp[5])
            for iconv in range(nconv[i]):
                tmp = np.fromfile(f,sep=' ',count=3,dtype='float')
                wavetmp[iconv,i] = float(tmp[0])
                meastmp[iconv,i] = float(tmp[1])
                errmeastmp[iconv,i] = float(tmp[2])

        #Making final arrays for the measured spectra
        nconvmax2 = max(nconv)
        navmax2 = max(nav)
        wave = np.zeros([nconvmax2,ngeom])
        meas = np.zeros([nconvmax2,ngeom])
        errmeas = np.zeros([nconvmax2,ngeom])
        flat = np.zeros([ngeom,navmax2])
        flon = np.zeros([ngeom,navmax2])
        sol_ang = np.zeros([ngeom,navmax2])
        emiss_ang = np.zeros([ngeom,navmax2])
        azi_ang = np.zeros([ngeom,navmax2])
        wgeom = np.zeros([ngeom,navmax2])
        for i in range(ngeom):
            wave[0:nconv[i],i] = wavetmp[0:nconv[i],i] + self.WOFF
            meas[0:nconv[i],i] = meastmp[0:nconv[i],i]
            errmeas[0:nconv[i],i] = errmeastmp[0:nconv[i],i]  
            flat[i,0:nav[i]] = flattmp[i,0:nav[i]]
            flon[i,0:nav[i]] = flontmp[i,0:nav[i]]
            sol_ang[i,0:nav[i]] = sol_angtmp[i,0:nav[i]]
            emiss_ang[i,0:nav[i]] = emiss_angtmp[i,0:nav[i]]
            azi_ang[i,0:nav[i]] = azi_angtmp[i,0:nav[i]]
            wgeom[i,0:nav[i]] = wgeomtmp[i,0:nav[i]]
        self.FWHM = inst_fwhm
        self.LATITUDE = xlat
        self.LONGITUDE = xlon
        self.NGEOM = ngeom
        self.NCONV = nconv
        self.NAV = nav
        self.edit_VCONV(wave)
        self.edit_MEAS(meas)
        self.edit_ERRMEAS(errmeas)
        self.edit_FLAT(flat)
        self.edit_FLON(flon)
        self.edit_WGEOM(wgeom)
        self.edit_SOL_ANG(sol_ang)
        self.edit_EMISS_ANG(emiss_ang)
        self.edit_AZI_ANG(azi_ang)

        self.calc_MeasurementVector()
            
    #################################################################################################################
            
    def read_spx_SO(self):
        """
        Read the .spx file and fill the attributes and parameters of the Measurement class.
        This routine is specific for solar occultation and limb observations
        """

        #Opening file
        f = open(self.runname+'.spx','r')
    
        #Reading first line
        tmp = np.fromfile(f,sep=' ',count=4,dtype='float')
        inst_fwhm = float(tmp[0])
        xlat = float(tmp[1])
        xlon = float(tmp[2])
        ngeom = int(tmp[3])
    
        #Defining variables
        nav = 1 #it needs to be generalized to read more than one NAV per observation geometry
        nconv = np.zeros([ngeom],dtype='int')
        flat = np.zeros([ngeom,nav])
        flon = np.zeros([ngeom,nav])
        tanhe = np.zeros([ngeom,nav])
        wgeom = np.zeros([ngeom,nav])
        nconvmax = 20000
        emiss_ang = np.zeros((ngeom,nav))
        wavetmp = np.zeros([nconvmax,ngeom])
        meastmp = np.zeros([nconvmax,ngeom])
        errmeastmp = np.zeros([nconvmax,ngeom])
        for i in range(ngeom):
            nconv[i] = int(f.readline().strip())
            for j in range(nav):
                navsel = int(f.readline().strip())
                tmp = np.fromfile(f,sep=' ',count=6,dtype='float')
                flat[i,j] = float(tmp[0])
                flon[i,j] = float(tmp[1])
                tanhe[i,j] = float(tmp[2])
                emiss_ang[i,j] = float(tmp[3])
                wgeom[i,j] = float(tmp[5])
            for iconv in range(nconv[i]):
                tmp = np.fromfile(f,sep=' ',count=3,dtype='float')
                wavetmp[iconv,i] = float(tmp[0])
                meastmp[iconv,i] = float(tmp[1])
                errmeastmp[iconv,i] = float(tmp[2])


        #Making final arrays for the measured spectra
        nconvmax2 = max(nconv)
        wave = np.zeros([nconvmax2,ngeom])
        meas = np.zeros([nconvmax2,ngeom])
        errmeas = np.zeros([nconvmax2,ngeom])
        for i in range(ngeom):
            wave[0:nconv[i],:] = wavetmp[0:nconv[i],:] + self.WOFF
            meas[0:nconv[i],:] = meastmp[0:nconv[i],:]
            errmeas[0:nconv[i],:] = errmeastmp[0:nconv[i],:]

        self.NGEOM = ngeom
        self.FWHM = inst_fwhm
        self.LATITUDE = xlat
        self.LONGITUDE = xlon
        self.NCONV = nconv
        self.NAV = np.ones(ngeom,dtype='int32')

        self.edit_WGEOM(wgeom)
        self.edit_FLAT(flat)
        self.edit_FLON(flon)
        self.edit_VCONV(wave)
        self.edit_MEAS(meas)
        self.edit_ERRMEAS(errmeas)
        self.edit_TANHE(tanhe)
        self.edit_EMISS_ANG(emiss_ang)

        self.calc_MeasurementVector()

    #################################################################################################################

    def write_spx(self):
    
        """
        Write the .spx file based on the information on the Measurement class
        """

        fspx = open(self.runname+'.spx','w')
        fspx.write('%7.5f \t %7.5f \t %7.5f \t %i \n' % (self.FWHM,self.LATITUDE,self.LONGITUDE,self.NGEOM))

        for i in range(self.NGEOM):
            fspx.write('\t %i \n' % (self.NCONV[i]))
            fspx.write('\t %i \n' % (self.NAV[i]))
            for j in range(self.NAV[i]):
                fspx.write('\t %7.4f \t %7.4f \t %7.4f \t %7.4f \t %7.4f \t %7.4f \t \n' % (self.FLAT[i,j],self.FLON[i,j],self.SOL_ANG[i,j],self.EMISS_ANG[i,j],self.AZI_ANG[i,j],self.WGEOM[i,j]))
            for k in range(self.NCONV[i]):
                fspx.write('\t %10.5f \t %20.7e \t %20.7e \n' % (self.VCONV[k,i],self.MEAS[k,i],self.ERRMEAS[k,i]))

        fspx.close()

    #################################################################################################################

    def write_spx_SO(self):
    
        """
        Write the .spx file for a solar occultation measurement
        """

        fspx = open(self.runname+'.spx','w')
        fspx.write('%7.5f \t %7.5f \t %7.5f \t %i \n' % (self.FWHM,self.LATITUDE,self.LONGITUDE,self.NGEOM))

        for i in range(self.NGEOM):
            fspx.write('\t %i \n' % (self.NCONV[i]))
            fspx.write('\t %i \n' % (1))
            dummy1 = -1.0
            dummy2 = 180.0
            dummy3 = 1.0
            fspx.write('\t %7.4f \t %7.4f \t %7.4f \t %7.4f \t %7.4f \t %7.4f \t \n' % (self.LATITUDE,self.LONGITUDE,self.TANHE[i,0],dummy1,dummy2,dummy3))
            for k in range(self.NCONV[i]):
                fspx.write('\t %10.5f \t %20.7f \t %20.7f \n' % (self.VCONV[k,i],self.MEAS[k,i],self.ERRMEAS[k,i]))

        fspx.close()

    #################################################################################################################

    def read_sha(self):
        """
        Read the .sha file to see what the Instrument Lineshape.
        This file is only read if FWHM>0.
            (0) Square lineshape
            (1) Triangular
            (2) Gaussian
            (3) Hamming
            (4) Hanning 
        """

        #Opening file
        f = open(self.runname+'.sha','r')
        s = f.readline().split()
        lineshape = int(s[0])

        self.ISHAPE = lineshape
        self.build_ils() # Construct instrument lineshape just we do for HDF5 case

    #################################################################################################################

    def write_sha(self):
    
        """
        Write the .sha file to define the shape of the Instrument function
        (Only valid if FWHM>0.0)
        """

        if self.FWHM<0.0:
            raise ValueError('error in write_sha() :: The .sha file is only used if FWHM>0')

        f = open(self.runname+'.sha','w')
        f.write("%i \n" %  (self.ISHAPE))
        f.close()

    #################################################################################################################

    def read_fil(self,MakePlot=False):
    
        """
        Read the .fil file to see what the Instrument Lineshape for each convolution wavenumber 
        This file is only read if FWHM<0.
        """

        #Opening file
        f = open(self.runname+'.fil','r')
    
        #Reading first and second lines
        nconv = int(np.fromfile(f,sep=' ',count=1,dtype='int'))
        wave = np.zeros([nconv],dtype='d')
        nfil = np.zeros([nconv],dtype='int')
        nfilmax = 100000
        vfil1 = np.zeros([nfilmax,nconv],dtype='d')
        afil1 = np.zeros([nfilmax,nconv],dtype='d')
        for i in range(nconv):
            wave[i] = np.fromfile(f,sep=' ',count=1,dtype='d')
            nfil[i] = np.fromfile(f,sep=' ',count=1,dtype='int')
            for j in range(nfil[i]):
                tmp = np.fromfile(f,sep=' ',count=2,dtype='d')
                vfil1[j,i] = tmp[0]
                afil1[j,i] = tmp[1]

        nfil1 = nfil.max()
        vfil = np.zeros([nfil1,nconv],dtype='d')
        afil = np.zeros([nfil1,nconv],dtype='d')
        for i in range(nconv):
            vfil[0:nfil[i],i] = vfil1[0:nfil[i],i]
            afil[0:nfil[i],i] = afil1[0:nfil[i],i]
    
        if self.NCONV[0]!=nconv:
            raise ValueError('error :: Number of convolution wavelengths in .fil and .spx files must be the same')

        self.NFIL = nfil
        self.VFIL = vfil
        self.AFIL = afil

        if MakePlot==True:
            fsize = 11
            axis_font = {'size':str(fsize)}
            fig, ([ax1,ax2,ax3]) = plt.subplots(1,3,figsize=(12,4))
        
            ix = 0  #First wavenumber
            ax1.plot(vfil[0:nfil[ix],ix],afil[0:nfil[ix],ix],linewidth=2.)
            ax1.set_xlabel(r'Wavenumber $\nu$ (cm$^{-1}$)',**axis_font)
            ax1.set_ylabel(r'f($\nu$)',**axis_font)
            ax1.set_xlim([vfil[0:nfil[ix],ix].min(),vfil[0:nfil[ix],ix].max()])
            ax1.ticklabel_format(useOffset=False)
            ax1.grid()
        
            ix = int(nconv/2)-1  #Centre wavenumber
            ax2.plot(vfil[0:nfil[ix],ix],afil[0:nfil[ix],ix],linewidth=2.)
            ax2.set_xlabel(r'Wavenumber $\nu$ (cm$^{-1}$)',**axis_font)
            ax2.set_ylabel(r'f($\nu$)',**axis_font)
            ax2.set_xlim([vfil[0:nfil[ix],ix].min(),vfil[0:nfil[ix],ix].max()])
            ax2.ticklabel_format(useOffset=False)
            ax2.grid()
        
            ix = nconv-1  #Last wavenumber
            ax3.plot(vfil[0:nfil[ix],ix],afil[0:nfil[ix],ix],linewidth=2.)
            ax3.set_xlabel(r'Wavenumber $\nu$ (cm$^{-1}$)',**axis_font)
            ax3.set_ylabel(r'f($\nu$)',**axis_font)
            ax3.set_xlim([vfil[0:nfil[ix],ix].min(),vfil[0:nfil[ix],ix].max()])
            ax3.ticklabel_format(useOffset=False)
            ax3.grid()
        
            plt.tight_layout()
            plt.show()

    #################################################################################################################

    def write_fil(self,IGEOM=0):
    
        """
        Write the .fil file to see what the Instrument Lineshape for each convolution wavenumber 
        (Only valid if FWHM<0.0)
        """

        f = open(self.runname+'.fil','w')
        f.write("%i \n" %  (self.NCONV[IGEOM]))

        #Running for each spectral point
        for i in range(self.NCONV[IGEOM]):
            f.write("%10.7f\n" % self.VCONV[i,IGEOM])

            f.write("%i \n" %  (self.NFIL[i]))
            for j in range(self.NFIL[i]):
                f.write("%10.10f %10.10e\n" % (self.VFIL[j,i], self.AFIL[j,i]) )
        f.close()

    #################################################################################################################
            
    def edit_VCONV(self, VCONV_array):
        """
        Edit the convolution wavelengths/wavenumbers array in each geometry

        Parameters
        ----------
        VCONV_array : 2D array, float (NCONV,NGEOM)
            Convolution wavelengths/wavenumbers of the spectrum in each geometry

        """
        VCONV_array = np.array(VCONV_array)
        try:
            assert VCONV_array.shape == (self.NCONV.max(), self.NGEOM),\
                'VCONV should be NCONV by NGEOM.'
        except:
            assert VCONV_array.shape == (self.NCONV[0]) and self.NGEOM==1,\
                'VCONV should be NCONV.'

        self.VCONV = VCONV_array

    #################################################################################################################

    def edit_MEAS(self, MEAS_array):
        """
        Edit the measured spectrum in each geometry in each geometry

        Parameters
        ----------
        MEAS_array : 2D array, float (NCONV,NGEOM)
            Measured spectrum in each geometry

        """
        MEAS_array = np.array(MEAS_array)
        try:
            assert MEAS_array.shape == (self.NCONV.max(), self.NGEOM),\
                'MEAS should be NCONV by NGEOM.'
        except:
            assert MEAS_array.shape == (self.NCONV,) and self.NGEOM==1,\
                'MEAS should be NCONV.'

        self.MEAS = MEAS_array

    #################################################################################################################

    def edit_ERRMEAS(self, ERRMEAS_array):
        """
        Edit the measured uncertainty of the spectrum in each geometry

        Parameters
        ----------
        ERRMEAS_array : 2D array, float (NCONV,NGEOM)
            Measured uncertainty of the spectrum in each geometry
        """
        ERRMEAS_array = np.array(ERRMEAS_array)
        try:
            assert ERRMEAS_array.shape == (self.NCONV.max(), self.NGEOM),\
                'ERRMEAS should be NCONV by NGEOM.'
        except:
            assert ERRMEAS_array.shape == (self.NCONV,) and self.NGEOM==1,\
                'ERRMEAS should be NCONV.'

        self.ERRMEAS = ERRMEAS_array

    #################################################################################################################

    def edit_SPECMOD(self, SPECMOD_array):
        """
        Edit the modelled spectrum in each geometry in each geometry

        Parameters
        ----------
        SPECMOD_array : 2D array, float (NCONV,NGEOM)
            Modelled spectrum in each geometry

        """
        SPECMOD_array = np.array(SPECMOD_array)
        try:
            assert SPECMOD_array.shape == (self.NCONV.max(), self.NGEOM),\
                'SPECMOD should be NCONV by NGEOM.'
        except:
            assert SPECMOD_array.shape == (self.NCONV,) and self.NGEOM==1,\
                'SPECMOD should be NCONV.'

        self.SPECMOD = SPECMOD_array

    #################################################################################################################

    def edit_FLAT(self, FLAT_array):
        """
        Edit the latitude of each sub-geometry needed to reconstruct the FOV (when NAV > 1)

        Parameters 
        ----------
        FLAT_array : 2D array, float (NAV,NGEOM)
            Latitude of each averaging point needed
            to reconstruct the FOV (when NAV > 1)
        """

        FLAT_array = np.array(FLAT_array)
        try:
            assert FLAT_array.shape == (self.NGEOM, self.NAV.max()),\
                'FLAT should be NGEOM by NAV.'
        except:
            assert FLAT_array.shape == (self.NGEOM,self.NAV) and self.NGEOM==1,\
                'FLAT should be NAV.'

        self.FLAT = FLAT_array

    #################################################################################################################

    def edit_FLON(self, FLON_array):
        """
        Edit the longitude of each sub-geometry needed to reconstruct the FOV (when NAV > 1)

        Parameters 
        ----------
        FLON_array : 2D array, float (NAV,NGEOM)
            Longitude of each averaging point needed
            to reconstruct the FOV (when NAV > 1)
        """

        FLON_array = np.array(FLON_array)

        assert FLON_array.shape == (self.NGEOM, self.NAV.max()),\
            'FLON should be NGEOM by NAV.'

        self.FLON = FLON_array

    #################################################################################################################

    def edit_SOL_ANG(self, SOL_ANG_array):
        """
        Edit the solar zenith angle of each sub-geometry needed to reconstruct the FOV (when NAV > 1)

        Parameters 
        ----------
        SOL_ANG_array : 2D array, float (NAV,NGEOM)
            Solar zenith angle of each averaging point needed
            to reconstruct the FOV (when NAV > 1)
        """

        SOL_ANG_array = np.array(SOL_ANG_array)
        
        assert SOL_ANG_array.shape == (self.NGEOM, self.NAV.max()),\
            'SOL_ANG should be NGEOM by NAV.'

        self.SOL_ANG = SOL_ANG_array

    #################################################################################################################

    def edit_EMISS_ANG(self, EMISS_ANG_array):
        """
        Edit the emission angle of each sub-geometry needed to reconstruct the FOV (when NAV > 1)

        Parameters 
        ----------
        EMISS_ANG_array : 2D array, float (NAV,NGEOM)
            Azimuth angle of each averaging point needed
            to reconstruct the FOV (when NAV > 1)
        """

        EMISS_ANG_array = np.array(EMISS_ANG_array)
        
        assert EMISS_ANG_array.shape == (self.NGEOM, self.NAV.max()),\
            'EMISS_ANG should be NGEOM by NAV.'

        self.EMISS_ANG = EMISS_ANG_array

    #################################################################################################################

    def edit_AZI_ANG(self, AZI_ANG_array):
        """
        Edit the azimuth angle of each sub-geometry needed to reconstruct the FOV (when NAV > 1)

        Parameters 
        ----------
        AZI_ANG_array : 2D array, float (NAV,NGEOM)
            Azimuth angle of each averaging point needed
            to reconstruct the FOV (when NAV > 1)
        """

        AZI_ANG_array = np.array(AZI_ANG_array)
        
        assert AZI_ANG_array.shape == (self.NGEOM, self.NAV.max()),\
            'AZI_ANG should be NGEOM by NAV.'

        self.AZI_ANG = AZI_ANG_array

    #################################################################################################################

    def edit_TANHE(self, TANHE_array):
        """
        Edit the tangent height of each sub-geometry needed to reconstruct the FOV (when NAV > 1)

        Parameters 
        ----------
        TANHE_array : 2D array, float (NAV,NGEOM)
            Tangent height of each averaging point needed
            to reconstruct the FOV (when NAV > 1)
        """
        TANHE_array = np.array(TANHE_array)
        
        assert TANHE_array.shape == (self.NGEOM, self.NAV.max()),\
            'TANHE should be NGEOM by NAV.'

        self.TANHE = TANHE_array

    #################################################################################################################

    def edit_WGEOM(self, WGEOM_array):
        """
        Edit the weight of each sub-geometry needed to reconstruct the FOV (when NAV > 1)

        Parameters 
        ----------
        WGEOM_array : 2D array, float (NAV,NGEOM)
            Weight of each averaging point needed
            to reconstruct the FOV (when NAV > 1)

        """
        WGEOM_array = np.array(WGEOM_array)
        
        assert WGEOM_array.shape == (self.NGEOM, self.NAV.max()),\
            'WGEOM should be NGEOM by NAV.'

        self.WGEOM = WGEOM_array

    #################################################################################################################

    def calc_MeasurementVector(self):
        """
        Calculate the measurement vector based on the other parameters
        defined in this class
        """

        self.NY = np.sum(self.NCONV)
        y1 = np.zeros(self.NY)
        se1 = np.zeros(self.NY)
        ix = 0
        for i in range(self.NGEOM):
            y1[ix:ix+self.NCONV[i]] = self.MEAS[0:self.NCONV[i],i]
            se1[ix:ix+self.NCONV[i]] = self.ERRMEAS[0:self.NCONV[i],i]
            ix = ix + self.NCONV[i]

        self.Y = y1
        se = np.zeros([self.NY,self.NY])
        for i in range(self.NY):
            se[i,i] = se1[i]**2.

        self.SE = se

    #################################################################################################################

    def remove_geometry(self,IGEOM):
        """
        Remove one spectrum (i.e., one geometry) from the Measurement class

        Parameters
        ----------
        IGEOM : int
            Integer indicating the geometry to be erased (from 0 to NGEOM-1)

        """

        if IGEOM>self.NGEOM-1:
            raise ValueError('error in remove_geometry :: IGEOM must be between 0 and NGEOM')

        self.NGEOM = self.NGEOM - 1
        self.NCONV = np.delete(self.NCONV,IGEOM,axis=0)

        self.VCONV = np.delete(self.VCONV,IGEOM,axis=1)
        self.MEAS = np.delete(self.MEAS,IGEOM,axis=1)
        self.ERRMEAS = np.delete(self.ERRMEAS,IGEOM,axis=1)
        self.FLAT = np.delete(self.FLAT,IGEOM,axis=0)
        self.FLON = np.delete(self.FLON,IGEOM,axis=0)

        if isinstance(self.TANHE,np.ndarray)==True:
            self.TANHE = np.delete(self.TANHE,IGEOM,axis=0)
        if isinstance(self.SOL_ANG,np.ndarray)==True:
            self.SOL_ANG = np.delete(self.SOL_ANG,IGEOM,axis=0)
        if isinstance(self.EMISS_ANG,np.ndarray)==True:
            self.EMISS_ANG = np.delete(self.EMISS_ANG,IGEOM,axis=0)
        if isinstance(self.AZI_ANG,np.ndarray)==True:
            self.AZI_ANG = np.delete(self.AZI_ANG,IGEOM,axis=0)
        if isinstance(self.WGEOM,np.ndarray)==True:
            self.WGEOM = np.delete(self.WGEOM,IGEOM,axis=0)
            
        self.assess()
        
    #################################################################################################################
        
    def select_geometry(self,IGEOM):
        """
        Select only one spectrum (i.e., one geometry) from the Measurement class
        and delete the rest of them

        Parameters
        ----------
        IGEOM : int
            Integer indicating the geometry to be selected (from 0 to NGEOM-1)

        """

        if IGEOM>self.NGEOM-1:
            raise ValueError('error in select_geometry :: IGEOM must be between 0 and NGEOM')

        self.NGEOM = 1
        NCONV = np.zeros(self.NGEOM,dtype='int32')
        NCONV[0] = self.NCONV[IGEOM]
        self.NCONV = NCONV
        
        VCONV = np.zeros((NCONV.max(),1))
        MEAS = np.zeros((NCONV.max(),1))
        ERRMEAS = np.zeros((NCONV.max(),1))
        VCONV[:,0] = self.VCONV[0:NCONV[0],IGEOM]
        MEAS[:,0] = self.MEAS[0:NCONV[0],IGEOM]
        ERRMEAS[:,0] = self.ERRMEAS[0:NCONV[0],IGEOM]
        
        self.edit_VCONV(VCONV)
        self.edit_MEAS(MEAS)
        self.edit_ERRMEAS(ERRMEAS)
        
        NAV = np.zeros(self.NGEOM,dtype='int32')
        NAV[0] = self.NAV[IGEOM]
        self.NAV = NAV
        
        FLAT = np.zeros((self.NGEOM,self.NAV.max()))
        FLON = np.zeros((self.NGEOM,self.NAV.max()))
        WGEOM = np.zeros((self.NGEOM,self.NAV.max()))
        FLAT[0,:] = self.FLAT[IGEOM,0:NAV[0]]
        FLON[0,:] = self.FLON[IGEOM,0:NAV[0]]
        WGEOM[0,:] = self.WGEOM[IGEOM,0:NAV[0]]
        self.edit_FLAT(FLAT)
        self.edit_FLON(FLON)
        self.edit_WGEOM(WGEOM)
        
        if isinstance(self.TANHE,np.ndarray)==True:
            TANHE = np.zeros((self.NGEOM,self.NAV.max()))
            TANHE[0,:] = self.TANHE[IGEOM,0:NAV[0]]
            self.edit_TANHE(TANHE)
            
        if isinstance(self.EMISS_ANG,np.ndarray)==True:
            EMISS_ANG = np.zeros((self.NGEOM,self.NAV.max()))
            EMISS_ANG[0,:] = self.EMISS_ANG[IGEOM,0:NAV[0]]
            self.edit_EMISS_ANG(EMISS_ANG)
            
        if isinstance(self.SOL_ANG,np.ndarray)==True:
            SOL_ANG = np.zeros((self.NGEOM,self.NAV.max()))
            SOL_ANG[0,:] = self.SOL_ANG[IGEOM,0:NAV[0]]
            self.edit_SOL_ANG(SOL_ANG)
            
        if isinstance(self.AZI_ANG,np.ndarray)==True:
            AZI_ANG = np.zeros((self.NGEOM,self.NAV.max()))
            AZI_ANG[0,:] = self.AZI_ANG[IGEOM,0:NAV[0]]
            self.edit_AZI_ANG(AZI_ANG)
            
        self.assess()
          
    #################################################################################################################
          
    def select_geometries(self,IGEOM):
        """
        Select only some spectra (i.e., some geometries) from the Measurement class
        and delete the rest of them

        Parameters
        ----------
        IGEOM : 1D array
            Array of integers indicating the geometry to be selected (from 0 to NGEOM-1)

        """

        NGEOMsel = len(IGEOM)
        if np.max(IGEOM)>self.NGEOM-1:
            raise ValueError('error in select_geometries :: IGEOM must be between 0 and NGEOM')
        if np.min(IGEOM)<0:
            raise ValueError('error in select_geometries :: IGEOM must be between 0 and NGEOM')

        self.NGEOM = NGEOMsel
        NCONV = np.zeros(self.NGEOM,dtype='int32')
        NCONV[:] = self.NCONV[IGEOM]
        self.NCONV = NCONV
        
        VCONV = np.zeros((NCONV.max(),self.NGEOM))
        MEAS = np.zeros((NCONV.max(),self.NGEOM))
        ERRMEAS = np.zeros((NCONV.max(),self.NGEOM))
        for i in range(self.NGEOM):
            VCONV[0:NCONV[i],i] = self.VCONV[0:NCONV[i],IGEOM[i]]
            MEAS[0:NCONV[i],i] = self.MEAS[0:NCONV[i],IGEOM[i]]
            ERRMEAS[0:NCONV[i],i] = self.ERRMEAS[0:NCONV[i],IGEOM[i]]
        
        self.edit_VCONV(VCONV)
        self.edit_MEAS(MEAS)
        self.edit_ERRMEAS(ERRMEAS)
        
        NAV = np.zeros(self.NGEOM,dtype='int32')
        NAV[:] = self.NAV[IGEOM]
        self.NAV = NAV
        
        FLAT = np.zeros((self.NGEOM,self.NAV.max()))
        FLON = np.zeros((self.NGEOM,self.NAV.max()))
        WGEOM = np.zeros((self.NGEOM,self.NAV.max()))
        for i in range(self.NGEOM):
            FLAT[i,0:NAV[i]] = self.FLAT[IGEOM[i],0:NAV[i]]
            FLON[i,0:NAV[i]] = self.FLON[IGEOM[i],0:NAV[i]]
            WGEOM[i,0:NAV[i]] = self.WGEOM[IGEOM[i],0:NAV[i]]
        self.edit_FLAT(FLAT)
        self.edit_FLON(FLON)
        self.edit_WGEOM(WGEOM)
        
        if isinstance(self.TANHE,np.ndarray)==True:
            TANHE = np.zeros((self.NGEOM,self.NAV.max()))
            for i in range(self.NGEOM):
                TANHE[i,0:NAV[i]] = self.TANHE[IGEOM[i],0:NAV[i]]
            self.edit_TANHE(TANHE)
            
        if isinstance(self.EMISS_ANG,np.ndarray)==True:
            EMISS_ANG = np.zeros((self.NGEOM,self.NAV.max()))
            for i in range(self.NGEOM):
                EMISS_ANG[i,0:NAV[i]] = self.EMISS_ANG[IGEOM[i],0:NAV[i]]
            self.edit_EMISS_ANG(EMISS_ANG)
            
        if isinstance(self.SOL_ANG,np.ndarray)==True:
            SOL_ANG = np.zeros((self.NGEOM,self.NAV.max()))
            for i in range(self.NGEOM):
                SOL_ANG[i,0:NAV[i]] = self.SOL_ANG[IGEOM[i],0:NAV[i]]
            self.edit_SOL_ANG(SOL_ANG)
            
        if isinstance(self.AZI_ANG,np.ndarray)==True:
            AZI_ANG = np.zeros((self.NGEOM,self.NAV.max()))
            for i in range(self.NGEOM):
                AZI_ANG[i,0:NAV[i]] = self.AZI_ANG[IGEOM[i],0:NAV[i]]
            self.edit_AZI_ANG(AZI_ANG)
            
        self.assess()
        
    #################################################################################################################
        
    def select_TANHE_SO(self,TANHE_min,TANHE_max):
    
        """
        Based on the information of the Measurement class, update it based on selected tangent heights
        (Applicable to Solar Occultation measurements)
        """

        #Selecting the tangent heights
        iTANHE = np.where( (self.TANHE[:,0]>=TANHE_min) & (self.TANHE[:,0]<=TANHE_max) )[0]

        #Defining arrays
        ngeom = len(iTANHE)
        nav = 1 #it needs to be generalized to read more than one NAV per observation geometry
        nconv = np.zeros([ngeom],dtype='int')
        flat = np.zeros([ngeom,nav])
        flon = np.zeros([ngeom,nav])
        tanhe = np.zeros([ngeom,nav])
        wgeom = np.zeros([ngeom,nav])
        emiss_ang = np.zeros((ngeom,nav))
        wavetmp = np.zeros([self.NCONV.max(),ngeom])
        meastmp = np.zeros([self.NCONV.max(),ngeom])
        errmeastmp = np.zeros([self.NCONV.max(),ngeom])

        #Filling arrays
        nconv[:] = self.NCONV[iTANHE]
        flat[:,:] = self.FLAT[iTANHE,:]
        flon[:,:] = self.FLON[iTANHE,:]
        tanhe[:,:] = self.TANHE[iTANHE,:]
        wgeom[:,:] = self.WGEOM[iTANHE,:]
        emiss_ang[:,:] = self.EMISS_ANG[iTANHE,:]
        wavetmp[:,:] = self.VCONV[:,iTANHE]
        meastmp[:,:] = self.MEAS[:,iTANHE]
        errmeastmp[:,:] = self.ERRMEAS[:,iTANHE]

        #Updating class
        self.NGEOM = ngeom
        self.NCONV = nconv
        self.edit_FLAT(flat)
        self.edit_FLON(flon)
        self.edit_TANHE(tanhe)
        self.edit_WGEOM(wgeom)
        self.edit_EMISS_ANG(emiss_ang)
        self.edit_VCONV(wavetmp)
        self.edit_MEAS(meastmp)
        self.edit_ERRMEAS(errmeastmp)

    #################################################################################################################
        
    def crop_wave(self,wavemin,wavemax,iconv=None):
    
        """
        Based on the information of the Measurement class, update it based on selected minimum and maximum wavelengths
        """

        if iconv is None:
            #Selecting the tangent heights
            iconv = np.where( (self.VCONV[:,0]>=wavemin) & (self.VCONV[:,0]<=wavemax) )[0]

        if len(iconv)<=0:
            raise ValueError('error in crop_wave :: there are no wavelengths within the specified spectral range')

        #Defining arrays
        nconvx = len(iconv)
        vconvx = self.VCONV[iconv,:]
        measx = self.MEAS[iconv,:]
        errmeasx = self.ERRMEAS[iconv,:]
                
        #Updating class
        self.NCONV = np.zeros(self.NGEOM,dtype='int32') + nconvx
        self.edit_VCONV(vconvx)
        self.edit_MEAS(measx)
        self.edit_ERRMEAS(errmeasx)
        
        if self.FWHM<0.0:
            nfilx = self.NFIL[iconv]
            vfilx = self.VFIL[0:nfilx.max(),iconv]
            afilx = self.AFIL[0:nfilx.max(),iconv]
            
            self.NFIL = nfilx
            self.VFIL = vfilx
            self.AFIL = afilx

        self.assess()


    def build_ils(self,IGEOM=0):
        """
        Subroutine to calculate the instrument lineshape kernel

        Parameters
        ----------
        FWHM : float
            Full-width at half-maximum of the instrument lineshape (if negative the the lineshape is explicitly defined)
        ISHAPE : int
            Flag defining the instrument lineshape (in case it FWHM>0)
        """
        
        if self.FWHM>0.0:

            #Calculating the limits defining the ILS
            if self.ISHAPE==0:   #Square lineshape
                dv = 0.5*self.FWHM
            elif self.ISHAPE==1: #Triangular
                dv = self.FWHM
            elif self.ISHAPE==2: #Gaussian
                dv = 3.* 0.5 * self.FWHM / np.sqrt(np.log(2.0))
            else: 
                raise ValueError('error in build_ils :: ishape not included yet in function')
                
            #Defining the x-array for the definition of the ILS
            vwave = np.linspace(-dv,dv,101)
            nwave = len(vwave)
            ils = np.zeros(nwave)
            
            #Defining the ILS
            if self.ISHAPE==0:   #Square lineshape
                ils[:] = 1.0    
            elif self.ISHAPE==1: #Triangular
                ils[:] = 1.0 - np.abs(vwave)/self.FWHM
            elif self.ISHAPE==2: #Gaussian
                sig = 0.5 * self.FWHM / np.sqrt(np.log(2.0))
                ils[:] = np.exp(-((vwave)/sig)**2)
                
            # Normalize kernel area to 1
            ils_sum = ils.sum()
            if ils_sum > 0:
                ils /= ils_sum
                
            #Construct the NFIL,VFIL,AFIL arrays in the class
            nfil = np.zeros(self.NCONV[IGEOM],dtype='int32') + nwave
            vfil = np.zeros((nwave,self.NCONV[IGEOM]))
            afil = np.zeros((nwave,self.NCONV[IGEOM]))
            for i in range(self.NCONV[IGEOM]):
                vfil[:,i] = self.VCONV[i,IGEOM] + vwave
                afil[:,i] = ils[:]
                
            self.NFIL = nfil
            self.VFIL = vfil
            self.AFIL = afil
    
        elif self.FWHM<0.0:
            dv = 0.0 #This is not used in this case since the lineshape is already defined
            
    #################################################################################################################

    def calc_wave_range(self,IGEOM=None,apply_doppler=True):
        """
        Subroutine to calculate which 'calculation' wavelength range needed to 
        calculate the spectrum at the required 'convolution wavelengths'.

        Parameters
        ----------
        IGEOM : int, optional
            Integer defining a specific geometry within the Measurement class
        apply_doppler : log, optional
            Flag indicating whether the Doppler shift must be accounted for
        """

        if self.FWHM>0.0:

            if self.ISHAPE==0:
                dv = 0.5*self.FWHM
            elif self.ISHAPE==1:
                dv = self.FWHM
            elif self.ISHAPE==2:
                dv = 3.* 0.5 * self.FWHM / np.sqrt(np.log(2.0))
            else:
                dv = 3.*self.FWHM

            if IGEOM is not None:
                wavemin = self.VCONV[0,IGEOM] - dv
                wavemax = self.VCONV[self.NCONV[IGEOM]-1,IGEOM] + dv
            else:
                #Finding the minimum and maximum wave for all geometries
                wavemin = 1.0e10
                wavemax = 0.
                for igeom in range(self.NGEOM):
                    if ((self.VCONV[0,igeom] - dv)<wavemin):
                        wavemin = self.VCONV[0,igeom] - dv
                    if ((self.VCONV[self.NCONV[igeom]-1,igeom] + dv)>wavemax):
                        wavemax = self.VCONV[self.NCONV[igeom]-1,igeom] + dv
                        
        elif self.FWHM<0.0:

            wavemin = 1.0e10
            wavemax = 0.0
            for i in range(self.NCONV[0]):  #In this case all geometries are assumed to have the same spectral array
                vminx = self.VFIL[0,i]
                vmaxx = self.VFIL[self.NFIL[i]-1,i]
                if vminx<wavemin:
                    wavemin = vminx
                if vmaxx>wavemax:
                    wavemax= vmaxx

        elif self.FWHM==0.0:
        
            if IGEOM is not None:
                wavemin = self.VCONV[0,IGEOM]
                wavemax = self.VCONV[self.NCONV[IGEOM]-1,IGEOM]
            else:
                #Finding the minimum and maximum wave for all geometries
                wavemin = 1.0e10
                wavemax = 0.
                for igeom in range(self.NGEOM):
                    if ((self.VCONV[0,igeom])<wavemin):
                        wavemin = self.VCONV[0,igeom]
                    if ((self.VCONV[self.NCONV[igeom]-1,igeom])>wavemax):
                        wavemax = self.VCONV[self.NCONV[igeom]-1,igeom]

        #Correcting the wavelengths for Doppler shift
        if apply_doppler is True:
            if self.V_DOPPLER!=0.0:
                print('nemesis :: Correcting for Doppler shift of ',self.V_DOPPLER,'km/s')        
            wavemin = self.invert_doppler_shift(wavemin)
            wavemax = self.invert_doppler_shift(wavemax)
        
<<<<<<< HEAD
        
        if Spectroscopy is not None:
        
            #if (vkstep < 0.0 or fwhm == 0.0):
            if self.FWHM==0:
                
                wave = np.zeros(self.NCONV[IGEOM])
                wave[:] = self.VCONV[0:self.NCONV[IGEOM],IGEOM]
                self.WAVE = wave
                self.NWAVE = self.NCONV[IGEOM]

            elif self.FWHM<0.0:
                
                wavemin = 1.0e10
                wavemax = 0.0
                for i in range(self.NCONV[IGEOM]):
                    vminx = self.VFIL[0,i]
                    vmaxx = self.VFIL[self.NFIL[i]-1,i]
                    if vminx<wavemin:
                        wavemin = vminx
                    if vmaxx>wavemax:
                        wavemax= vmaxx

                if (wavemin<Spectroscopy.WAVE.min() or wavemax>Spectroscopy.WAVE.max()):
                    raise ValueError('error from wavesetc :: Channel wavelengths not covered by k-tables')

                #Selecting the necessary wavenumbers
                iwavemin = np.argmin(np.abs(Spectroscopy.WAVE,wavemin))
                wave0min = Spectroscopy.WAVE[iwavemin]
                iwavemax = np.argmin(np.abs(Spectroscopy.WAVE,wavemax))
                wave0max = Spectroscopy.WAVE[iwavemax]

                if wave0min>wavemin:
                    iwavemin = iwavemin - 1
                if wave0max<wavemax:
                    iwavemax = iwavemax + 1

                iwave = np.linspace(iwavemin,iwavemax,iwavemax-iwavemin+1,dtype='int32')

                self.WAVE = Spectroscopy.WAVE[iwave]
                self.NWAVE = len(self.WAVE)

            elif self.FWHM>0.0:
                
                dv = self.FWHM * 0.5
                wavemin = self.VCONV[0,IGEOM] - dv
                wavemax = self.VCONV[self.NCONV[IGEOM]-1,IGEOM] + dv

                if (wavemin<Spectroscopy.WAVE.min() or wavemax>Spectroscopy.WAVE.max()):
                    Spectroscopy.summary_info()
                    raise ValueError(f'error from wavesetc :: Channel wavelengths not covered by k-tables. k-table range [{Spectroscopy.WAVE.min()}, {Spectroscopy.WAVE.max()}], VCONV range [{wavemin}, {wavemax}]')

                
                iwave = np.where( (Spectroscopy.WAVE>=wavemin) & (Spectroscopy.WAVE<=wavemax) )
                iwave = iwave[0]
                
                # Need to account for wavemin/wavemax not always lying on a k-table wavelength grid boundary
                if Spectroscopy.WAVE[iwave[0]] > wavemin:
                    iwave = np.concatenate((np.array([iwave[0]-1],dtype=int), iwave), axis=0)
                if Spectroscopy.WAVE[iwave[-1]] < wavemax:
                    iwave = np.concatenate((iwave, np.array([iwave[-1]+1],dtype=int)), axis=0)
                    
                self.WAVE = Spectroscopy.WAVE[iwave]
                self.NWAVE = len(self.WAVE)

            else:
                raise ValueError('error :: Measurement FWHM is not defined')

        else:
            
            wave = np.zeros(self.NCONV[IGEOM])
            wave[:] = self.VCONV[0:self.NCONV[IGEOM],IGEOM]
            self.WAVE = wave
            self.NWAVE = self.NCONV[IGEOM]
=======
        #Sorting the wavenumbers if the ILS is flipped
        if wavemin>=wavemax:
            raise ValueError('error in wavesetc :: the spectral points defining the instrument lineshape must be increasing')

        return wavemin,wavemax
>>>>>>> 55e204c0

    #################################################################################################################

    def lblconv(self,Wave,ModSpec,IGEOM='All'):
        """
        Subroutine to convolve the Modelled spectrum with the Instrument Line Shape 

        Parameters
        ----------
        Wave : 1D or 2D array (NWAVE)
            Calculation wavelengths or wavenumbers
        ModSpec : 1D or 2D array (NWAVE,NGEOM)
            Modelled spectrum

        Other Parameters
        ----------------
        IGEOM : int
            If All, it is assumed all geometries cover exactly the same spetral range and ModSpec is expected to be (NWAVE,NGEOM)
            If not, IGEOM should be an integer indicating the geometry it corresponds to in the Measurement class (or .spx file)

        Returns
        -------
        SPECONV : 1D or 2D array (NCONV,NGEOM)
            Convolved spectrum with the instrument lineshape
        """
        
        #Accounting for the Doppler shift that was previously introduced
        wavecorr = self.correct_doppler_shift(Wave)

        if self.FWHM>0.0:    #Convolution with ISHAPE
            if IGEOM=='All':
                IG = 0
                if ModSpec.ndim!=2:
                    raise ValueError('error in lblconv :: ModSpec must have 2 dimensions (NWAVE,NGEOM)')
                SPECONV = lblconv_ngeom(len(Wave),wavecorr,ModSpec,self.NCONV[IG],self.VCONV[:,IG],self.ISHAPE,self.FWHM)
            else:
                if ModSpec.ndim!=1:
                    raise ValueError('error in lblconv :: ModSpec must have 1 dimensions (NWAVE)')
                IG = IGEOM
                SPECONV = lblconv(len(Wave),wavecorr,ModSpec,self.NCONV[IG],self.VCONV[:,IG],self.ISHAPE,self.FWHM)
            
        elif self.FWHM<0.0:  #Convolution with VFIL,AFIL
            if IGEOM=='All':
                if ModSpec.ndim!=2:
                    raise ValueError('error in lblconv :: ModSpec must have 2 dimensions (NWAVE,NGEOM)')
                IG = 0
                SPECONV = lblconv_fil_ngeom(len(Wave),wavecorr,ModSpec,self.NCONV[IG],self.VCONV[:,IG],self.NFIL,self.VFIL,self.AFIL)
            else:
                if ModSpec.ndim!=1:
                    raise ValueError('error in lblconv :: ModSpec must have 1 dimensions (NWAVE)')
                IG = IGEOM
                SPECONV = lblconv_fil(len(Wave),wavecorr,ModSpec,self.NCONV[IG],self.VCONV[:,IG],self.NFIL,self.VFIL,self.AFIL)

        elif self.FWHM==0.0:  #No convolution
            if IGEOM=='All':
                if ModSpec.ndim!=2:
                    raise ValueError('error in lblconv :: ModSpec must have 2 dimensions (NWAVE,NGEOM)')
                SPECONV = np.zeros(self.VCONV.shape)
                for IG in range(self.NGEOM):
                    SPECONV[:,IG] = np.interp(self.VCONV[:,IG],wavecorr,ModSpec[:,IG])
            else:
                IG = IGEOM
                SPECONV = np.interp(self.VCONV[:,IG],wavecorr,ModSpec)

        return SPECONV

    #################################################################################################################

    def lblconvg(self,Wave,ModSpec,ModGrad,IGEOM='All'):
    
        """
        Subroutine to convolve the Modelled spectrum and the gradients with the Instrument Line Shape 

        Parameters
        ----------
        Wave : 1D array (NWAVE)
            Calculation wavelengths or wavenumbers
        ModSpec : 1D or 2D array (NWAVE,NGEOM)
            Modelled spectrum
        ModGrad: 2D or 3D array (NWAVE,NGEOM,NX)
            Modelled gradients

        Other Parameters
        ----------------
        IGEOM : int
            If All, it is assumed all geometries cover exactly the same spetral range and ModSpec is expected to be (NWAVE,NGEOM)
            If not, IGEOM should be an integer indicating the geometry it corresponds to in the Measurement class (or .spx file)

        Returns
        -------
        SPECONV : 1D or 2D array (NCONV,NGEOM)
            Convolved spectrum with the instrument lineshape
        dSPECONV : 2D or 3D array (NCONV,NGEOM,NX)
            Convolved gradients with the instrument lineshape
        """

        #Accounting for the Doppler shift that was previously introduced
        NWAVE = len(Wave)
        wavecorr = self.correct_doppler_shift(Wave)

        if self.FWHM>0.0:   #Convolution with ISHAPE

            if IGEOM=='All':
                IG = 0
                if ModSpec.ndim!=2:
                    raise ValueError('error in lblconvg :: ModSpec must have 2 dimensions (NWAVE,NGEOM)')
                if ModGrad.ndim!=3:
                    raise ValueError('error in lblconvg :: ModGrad must have 3 dimensions (NWAVE,NGEOM,NX)')
                SPECONV,dSPECONV = lblconvg_ngeom(NWAVE,wavecorr,ModSpec,ModGrad,self.NCONV[IG],self.VCONV[:,IG],self.ISHAPE,self.FWHM)
            else:
                if ModSpec.ndim!=1:
                    raise ValueError('error in lblconvg :: ModSpec must have 1 dimensions (NWAVE)')
                if ModGrad.ndim!=2:
                    raise ValueError('error in lblconvg :: ModGrad must have 2 dimensions (NWAVE,NX)')
                IG = IGEOM
                SPECONV,dSPECONV = lblconvg(NWAVE,wavecorr,ModSpec,ModGrad,self.NCONV[IG],self.VCONV[:,IG],self.ISHAPE,self.FWHM)
            
        elif self.FWHM<0.0:  #Convolution with VFIL, AFIL

            if IGEOM=='All':
                if ModSpec.ndim!=2:
                    raise ValueError('error in lblconvg :: ModSpec must have 2 dimensions (NWAVE,NGEOM)')
                if ModGrad.ndim!=3:
                    raise ValueError('error in lblconvg :: ModGrad must have 3 dimensions (NWAVE,NGEOM,NX)')
                IG = 0
                SPECONV,dSPECONV = lblconvg_fil_ngeom(NWAVE,wavecorr,ModSpec,ModGrad,self.NCONV[IG],self.VCONV[:,IG],self.NFIL,self.VFIL,self.AFIL)

            else:
                if ModSpec.ndim!=1:
                    raise ValueError('error in lblconvg :: ModSpec must have 1 dimensions (NWAVE)')
                if ModGrad.ndim!=2:
                    raise ValueError('error in lblconvg :: ModGrad must have 2 dimensions (NWAVE,NX)')
                IG = IGEOM
                SPECONV,dSPECONV = lblconvg_fil(NWAVE,wavecorr,ModSpec,ModGrad,self.NCONV[IG],self.VCONV[:,IG],self.NFIL,self.VFIL,self.AFIL)

        elif self.FWHM==0.0:
            
            if IGEOM=='All':
                if ModSpec.ndim!=2:
                    raise ValueError('error in lblconvg :: ModSpec must have 2 dimensions (NWAVE,NGEOM)')
                if ModGrad.ndim!=3:
                    raise ValueError('error in lblconvg :: ModGrad must have 3 dimensions (NWAVE,NGEOM,NX)')
                SPECONV = ModSpec
                dSPECONV = ModGrad
                
            else:
                if ModSpec.ndim!=1:
                    raise ValueError('error in lblconvg :: ModSpec must have 1 dimensions (NWAVE)')
                if ModGrad.ndim!=2:
                    raise ValueError('error in lblconvg :: ModGrad must have 2 dimensions (NWAVE,NX)')

                SPECONV = ModSpec[:,IGEOM]
                dSPECONV = ModGrad[:,IGEOM,:]

        return SPECONV,dSPECONV

    #################################################################################################################
    
    def conv(self,Wave,ModSpec,IGEOM='All',FWHMEXIST=''):
    
        """
        Subroutine to convolve the Modelled spectrum with the Instrument Line Shape 

        Parameters
        ----------
        Wave : 1D array (NWAVE)
            Calculation wavelengths or wavenumbers
        ModSpec : 1D or 2D array (NWAVE,NGEOM)
            Modelled spectrum

        Other Parameters
        ----------------
        IGEOM : int
            If All, it is assumed all geometries cover exactly the same spetral range and ModSpec is expected to be (NWAVE,NGEOM)
            If not, IGEOM should be an integer indicating the geometry it corresponds to in the Measurement class (or .spx file)
        FWHMEXIST : int
            If not '', then FWHMEXIST indicates that the .fwhm exists (that includes the variation of FWHM for each wave) and
            FWHMEXIST is expected to be the name of the Nemesis run

        Returns
        -------
        SPECONV : 1D or 2D array (NCONV,NGEOM)
            Convolved spectrum with the instrument lineshape
        """

        import os.path
        from scipy import interpolate

        nstep = 20
        NWAVE = len(Wave)

        if IGEOM=='All':

            #It is assumed all geometries cover the same spectral range
            IG = 0 
            yout = np.zeros((self.NCONV[IG],self.NGEOM))
            ynor = np.zeros((self.NCONV[IG],self.NGEOM))

            if self.FWHM>0.0:

                raise ValueError('error in conv :: IGEOM=All with FWHM>0 has not yet been implemented')

            elif self.FWHM==0.0:

                #Channel Integrator mode where the k-tables have been previously
                #tabulated INCLUDING the filter profile. In which case all we
                #need do is just transfer the outputs
                yout[:,:] = ModSpec[:]

            elif self.FWHM<0.0:

                raise ValueError('error in conv :: IGEOM=All with FWHM<0 has not yet been implemented')

        else:

            yout = np.zeros(self.NCONV[IGEOM])
            ynor = np.zeros(self.NCONV[IGEOM])

            if self.FWHM>0.0:

<<<<<<< HEAD
                nwave1 = self.NWAVE
                
                # make new holders
                nwave_max = self.NWAVE+2
                wave1 = np.zeros(nwave_max)
                y1 = np.zeros(nwave_max)
                wave1[1:-1] = self.WAVE
                y1[1:-1] = ModSpec[0:self.NWAVE]

                #Extrapolating the last wavenumber
                iup = 0
                if((self.VCONV[self.NCONV[IGEOM],IGEOM]+self.FWHM/2.0) > self.WAVE.max()):
                    # If the last wavenumber in the measurement is outside the range taken from k/l-tables
                    # we must extrapolate what the last k/l-table value should be
                    wave1[-1] = self.VCONV[self.NCONV[IGEOM],IGEOM] + self.FWHM
                    frac = (ModSpec[self.NWAVE-1]-ModSpec[self.NWAVE-2])/(self.WAVE[self.NWAVE-1]-self.WAVE[self.NWAVE-2])
                    y1[-1] = ModSpec[Measurement.NWAVE-1] + frac * (wave1[-1]-self.WAVE[self.NWAVE-1])
=======
                nwave1 = NWAVE
                wave1 = np.zeros(nwave+2)
                y1 = np.zeros(nwave+2)
                wave1[1:nwave+1] = Wave
                y1[1:nwave+1] = ModSpec[0:NWAVE]

                #Extrapolating the last wavenumber
                iup = 0
                if(self.VCONV[self.NCONV[IGEOM],IGEOM]>(Wave.max()-self.FWHM/2.)):
                    nwave1 = nwave1 +1
                    wave1[nwave1-1] = self.VCONV[self.NCONV[IGEOM],IGEOM] + self.FWHM
                    frac = (ModSpec[NWAVE-1]-ModSpec[NWAVE-2])/(Wave[NWAVE-1]-Wave[NWAVE-2])
                    y1[nwave-1] = ModSpec[NWAVE-1] + frac * (wave1[nwave1-1]-Wave[NWAVE-1])
>>>>>>> 55e204c0
                    iup=1

                #Extrapolating the first wavenumber
                idown = 0
<<<<<<< HEAD
                if((self.VCONV[0,IGEOM]-self.FWHM/2.0) < self.WAVE.min()):
                    # If the first wavenumber in the measurement is outside the range taken from k/l-tables
                    # we must extrapolate what the first k/l-table value should be
=======
                if(self.VCONV[0,IGEOM]<(Wave.min()+self.FWHM/2.)):
                    nwave1 = nwave1 + 1
>>>>>>> 55e204c0
                    wave1[0] = self.VCONV[0,IGEOM] - self.FWHM
                    frac = (ModSpec[1] - ModSpec[2])/(Wave[1]-Wave[0])
                    y1[0] = ModSpec[0] + frac * (wave1[0] - Wave[0])
                    idown = 1

                #Re-shaping the spectrum
                nwave = self.NWAVE + iup + idown
                wave = wave1[1-idown:nwave_max-(1-iup)]
                y = y1[1-idown:nwave_max-(1-iup)]

                #Checking if .fwh file exists (indicating that FWHM varies with wavelength)
                ifwhm = 0
                if os.path.exists(FWHMEXIST+'.fwh')==True:

                    #Reading file
                    f = open(FWHMEXIST+'.fwh')
                    s = f.readline().split()
                    nfwhm = int(s[0])
                    vfwhm = np.zeros(nfwhm)
                    xfwhm = np.zeros(nfwhm)
                    for ifwhm in range(nfwhm):
                        s = f.readline().split()
                        vfwhm[i] = float(s[0])
                        xfwhm[i] = float(s[1])
                    f.close()

                    ffwhm = interpolate.interp1d(vfwhm,xfwhm)
                    ifwhm==1

                fy = interpolate.CubicSpline(wave,y)
                for ICONV in range(self.NCONV[IGEOM]):
                    
                    if ifwhm==1:
                        yfwhm = ffwhm(self.VCONV[ICONV,IGEOM])
                    else:
                        yfwhm = self.FWHM

                    x1 = self.VCONV[ICONV,IGEOM] - yfwhm/2.
                    x2 = self.VCONV[ICONV,IGEOM] + yfwhm/2.
                    delx = (x2-x1)/(nstep-1)
                    xi = np.linspace(x1,x2,nstep)
                    yi = fy(xi)
                    for j in range(nstep):
                        if j==0:
                            sum1 = 0.0 
                        else:
                            sum1 = sum1 + (yi[j] - yold) * delx/2.
                        yold = yi[j]

                    yout[ICONV] = sum1 / yfwhm

            elif self.FWHM==0.0:

                #Channel Integrator mode where the k-tables have been previously
                #tabulated INCLUDING the filter profile. In which case all we
                #need do is just transfer the outputs
                s = scipy.interpolate.interp1d(Wave,ModSpec)
                yout[:] = s(self.VCONV[0:self.NCONV[IGEOM],IGEOM])

            elif self.FWHM<0.0:

                #Channel Integrator Mode: Slightly more advanced than previous

                #In this case the filter function for each convolution wave is defined in the .fil file
                #This file has been previously read and its variables are stored in NFIL,VFIL,AFIL

                for ICONV in range(self.NCONV[IGEOM]):

                    v1 = self.VFIL[0,ICONV]
                    v2 = self.VFIL[self.NFIL[ICONV]-1,ICONV]
                    #Find relevant points in tabulated files
                    iwavelox = np.where( (Wave<v1) )
                    iwavelox = iwavelox[0]
                    iwavehix = np.where( (Wave>v2) )
                    iwavehix = iwavehix[0]
                    inwave = np.linspace(iwavelox[len(iwavelox)-1],iwavehix[0],iwavehix[0]-iwavelox[len(iwavelox)-1]+1,dtype='int32')
                    
                    np1 = len(inwave)
                    xp = np.zeros([self.NFIL[ICONV]])
                    yp = np.zeros([self.NFIL[ICONV]])
                    xp[:] = self.VFIL[0:self.NFIL[ICONV],ICONV]
                    yp[:] = self.AFIL[0:self.NFIL[ICONV],ICONV]


                    for i in range(np1):
                        #Interpolating (linear) for finding the lineshape at the calculation wavenumbers
                        f1 = np.interp(Wave[inwave[i]],xp,yp)
                        if f1>0.0:
                            yout[ICONV] = yout[ICONV] + f1*ModSpec[inwave[i]]
                            ynor[ICONV] = ynor[ICONV] + f1

                    yout[ICONV] = yout[ICONV]/ynor[ICONV]
                
        return yout

    #################################################################################################################

    def convg(self,Wave,ModSpec,ModGrad,IGEOM='All',FWHMEXIST=''):
    
        """
        Subroutine to convolve the Modelled spectrum and the gradients with the Instrument Line Shape 

        Parameters
        ----------
        ModSpec : 1D or 2D array (NWAVE,NGEOM)
            Modelled spectrum
        ModGrad: 2D or 3D array (NWAVE,NGEOM,NX)
            Modelled gradients
        
        Other Parameters
        ----------------
        IGEOM : int
            If All, it is assumed all geometries cover exactly the same spetral range and ModSpec is expected to be (NWAVE,NGEOM)
            If not, IGEOM should be an integer indicating the geometry it corresponds to in the Measurement class (or .spx file)
        FWHMEXIST : int
            If not '', then FWHMEXIST indicates that the .fwhm exists (that includes the variation of FWHM for each wave) and
            FWHMEXIST is expected to be the name of the Nemesis run

        Returns
        -------
        SPECONV : 1D or 2D array (NCONV,NGEOM)
            Convolved spectrum with the instrument lineshape
        dSPECONV : 2D or 3D array (NCONV,NGEOM,NX)
            Convolved gradients with the instrument lineshape
        """

        import os.path
        from scipy import interpolate

        nstep = 20
        NWAVE = len(Wave)

        if IGEOM=='All':

            #It is assumed all geometries cover the same spectral range
            IG = 0 
            NX = len(ModGrad[0,0,:])
            yout = np.zeros((self.NCONV[IG],self.NGEOM))
            ynor = np.zeros((self.NCONV[IG],self.NGEOM))
            gradout = np.zeros((self.NCONV[IG],self.NGEOM,NX))
            gradnorm = np.zeros((self.NCONV[IG],self.NGEOM,NX))

            if self.FWHM>0.0:

                raise ValueError('error in convg :: IGEOM=All with FWHM>0 has not yet been implemented')

            elif self.FWHM==0.0:

                #Channel Integrator mode where the k-tables have been previously
                #tabulated INCLUDING the filter profile. In which case all we
                #need do is just transfer the outputs
                yout[:,:] = ModSpec[:]
                gradout[:,:,:] = ModGrad[:,:,:]

            elif self.FWHM<0.0:

                raise ValueError('error in convg :: IGEOM=All with FWHM<0 has not yet been implemented')
            

        else:

            yout = np.zeros(self.NCONV[IGEOM])
            ynor = np.zeros(self.NCONV[IGEOM])
            NX = len(ModGrad[0,:])
            gradout = np.zeros((self.NCONV[IGEOM],NX))
            gradnorm = np.zeros((self.NCONV[IGEOM],NX))

            if self.FWHM>0.0:

                nwave1 = NWAVE
                wave1 = np.zeros(nwave+2)
                y1 = np.zeros(nwave+2)
                grad1 = np.zeros((nwave+2,NX))
                wave1[1:nwave+1] = Wave
                y1[1:nwave+1] = ModSpec[0:NWAVE]
                grad1[1:nwave+1,:] = ModGrad[0:NWAVE,:]

                #Extrapolating the last wavenumber
                iup = 0
                if(self.VCONV[self.NCONV[IGEOM],IGEOM]>(Wave.max()-self.FWHM/2.)):
                    nwave1 = nwave1 +1
                    wave1[nwave1-1] = self.VCONV[self.NCONV[IGEOM],IGEOM] + self.FWHM
                    frac = (ModSpec[NWAVE-1]-ModSpec[NWAVE-2])/(Wave[NWAVE-1]-Wave[NWAVE-2])
                    y1[nwave-1] = ModSpec[NWAVE-1] + frac * (wave1[nwave1-1]-Wave[NWAVE-1])
                    grad1[nwave-1,:] = ModGrad[NWAVE-1,:] + frac * (wave1[nwave1-1]-Wave[NWAVE-1])
                    iup=1

                #Extrapolating the first wavenumber
                idown = 0
                if(self.VCONV[0,IGEOM]<(Wave.min()+self.FWHM/2.)):
                    nwave1 = nwave1 + 1
                    wave1[0] = self.VCONV[0,IGEOM] - self.FWHM
                    frac = (ModSpec[1] - ModSpec[2])/(Wave[1]-Wave[0])
                    y1[0] = ModSpec[0] + frac * (wave1[0] - Wave[0])
                    grad1[0,:] = ModGrad[0,:] + frac * (wave1[0] - Wave[0])
                    idown = 1

                #Re-shaping the spectrum
                nwave = nwave1 + iup + idown
                wave = np.zeros(nwave)
                y = np.zeros(nwave)
                grad = np.zeros((nwave,NX))
                if((idown==1) & (iup==1)):
                    wave[:] = wave1[:]
                    y[:] = y1[:]
                    grad[:,:] = grad1[:,:]
                elif((idown==1) & (iup==0)):
                    wave[0:nwave] = wave1[0:nwave1-1]
                    y[0:nwave] = y1[0:nwave1-1]
                    grad[0:nwave,:] = grad1[0:nwave1-1,:]
                elif((idown==0) & (iup==1)):
                    wave[0:nwave] = wave1[1:nwave1]
                    y[0:nwave] = y1[1:nwave1]
                    grad[0:nwave,:] = grad1[1:nwave1,:]
                else:
                    wave[0:nwave] = wave1[1:nwave1-1]
                    y[0:nwave] = y1[1:nwave1-1]
                    grad[0:nwave,:] = grad1[1:nwave1-1,:]

                #Checking if .fwh file exists (indicating that FWHM varies with wavelength)
                ifwhm = 0
                if os.path.exists(FWHMEXIST+'.fwh')==True:

                    #Reading file
                    f = open(FWHMEXIST+'.fwh')
                    s = f.readline().split()
                    nfwhm = int(s[0])
                    vfwhm = np.zeros(nfwhm)
                    xfwhm = np.zeros(nfwhm)
                    for ifwhm in range(nfwhm):
                        s = f.readline().split()
                        vfwhm[i] = float(s[0])
                        xfwhm[i] = float(s[1])
                    f.close()

                    ffwhm = interpolate.interp1d(vfwhm,xfwhm)
                    ifwhm==1

                fy = interpolate.CubicSpline(wave,y)
                fpy = []
                for IX in range(NX):
                    fpy1 = interpolate.CubicSpline(wave,grad[:,IX])
                    fpy.append(fpy1)

                print(fpy)
                print('error in convg :: This part of the programme has not been tested yet')
                raise ValueError()
                
                for ICONV in range(self.NCONV[IGEOM]):
                    
                    if ifwhm==1:
                        yfwhm = ffwhm(self.VCONV[ICONV,IGEOM])
                    else:
                        yfwhm = self.FWHM

                    x1 = self.VCONV[ICONV,IGEOM] - yfwhm/2.
                    x2 = self.VCONV[ICONV,IGEOM] + yfwhm/2.
                    delx = (x2-x1)/(nstep-1)
                    xi = np.linspace(x1,x2,nstep)
                    yi = fy(xi)
                    yg
                    for j in range(nstep):
                        if j==0:
                            sum1 = 0.0 
                        else:
                            sum1 = sum1 + (yi[j] - yold) * delx/2.
                        yold = yi[j]

                    yout[ICONV] = sum1 / yfwhm

            elif self.FWHM==0.0:

                #Channel Integrator mode where the k-tables have been previously
                #tabulated INCLUDING the filter profile. In which case all we
                #need do is just transfer the outputs
                s = scipy.interpolate.interp1d(Wave,ModSpec)
                yout[:] = s(self.VCONV[0:self.NCONV[IGEOM],IGEOM])
                
                s = scipy.interpolate.interp1d(Wave,ModGrad,axis=0)
                gradout[:,:] = s(self.VCONV[0:self.NCONV[IGEOM],IGEOM])

            elif self.FWHM<0.0:

                #Channel Integrator Mode: Slightly more advanced than previous

                #In this case the filter function for each convolution wave is defined in the .fil file
                #This file has been previously read and its variables are stored in NFIL,VFIL,AFIL

                for ICONV in range(self.NCONV[IGEOM]):

                    v1 = self.VFIL[0,ICONV]
                    v2 = self.VFIL[self.NFIL[ICONV]-1,ICONV]
                    #Find relevant points in tabulated files
                    iwavelox = np.where( (Wave<v1) )
                    iwavelox = iwavelox[0]
                    iwavehix = np.where( (Wave>v2) )
                    iwavehix = iwavehix[0]
                    inwave = np.linspace(iwavelox[len(iwavelox)-1],iwavehix[0],iwavehix[0]-iwavelox[len(iwavelox)-1]+1,dtype='int32')
                    
                    np1 = len(inwave)
                    xp = np.zeros([self.NFIL[ICONV]])
                    yp = np.zeros([self.NFIL[ICONV]])
                    xp[:] = self.VFIL[0:self.NFIL[ICONV],ICONV]
                    yp[:] = self.AFIL[0:self.NFIL[ICONV],ICONV]


                    for i in range(np1):
                        #Interpolating (linear) for finding the lineshape at the calculation wavenumbers
                        f1 = np.interp(Wave[inwave[i]],xp,yp)
                        if f1>0.0:
                            yout[ICONV] = yout[ICONV] + f1*ModSpec[inwave[i]]
                            ynor[ICONV] = ynor[ICONV] + f1
                            gradout[ICONV,:] = gradout[ICONV,:] + f1*ModGrad[inwave[i],:]
                            gradnorm[ICONV,:] = gradnorm[ICONV,:] + f1

                    yout[ICONV] = yout[ICONV]/ynor[ICONV]
                    gradout[ICONV,:] = gradout[ICONV,:]/gradnorm[ICONV,:]
                
        return yout,gradout
        
    #################################################################################################################

    def calc_doppler_shift(self,wave):
        """
        Subroutine to calculate the Doppler shift in wavenumber or wavelength units based on
        the Doppler velocity between the observed body and the observer. The formula is:
            
            shift = lambda - lambda_0 = lambda_0 * v / c
        
        V_DOPPLER is defined as positive if moving towards the observer and negative if moving away
        
        This function returns Delta_Wave, where:
            Delta_Wave = Wave * v / c
        """
        
        c = 299792458.0   #Speed of light (m/s)
        
        if self.ISPACE==0:
            #Wavenumber (cm-1)
            wave_shift = self.V_DOPPLER*1.0e3 / c * wave
        elif self.ISPACE==1:
            #Wavelength (um)
            wave_shift = -self.V_DOPPLER*1.0e3 / c * wave
        
        return wave_shift
    
    #################################################################################################################
    
    def invert_doppler_shift(self,wave):
        """
        Subroutine to calculate the Doppler shift in wavenumber or wavelength units based on
        the Doppler velocity between the observed body and the observer.
        
        Knowing the observed wavelength lambda, we want to calculate the non-shifted wavelength lambda_0.
        
         lambda - lambda_0 = lambda_0 * v /c -----> lambda_0 = lambda / (1 + v/c)
        
        V_DOPPLER is defined as positive if moving towards the observer and negative if moving away
        
        This function returns WAVE_0 (in walengths or wavenumbers, depending on ISPACE)
        """
        
        c = 299792458.0   #Speed of light (m/s)
        
        if self.ISPACE==0:
            #Wavenumber (cm-1)
            wave_0 = wave / (1.0-self.V_DOPPLER*1.0e3 / c)
        elif self.ISPACE==1:
            #Wavelength (um)
            wave_0 = wave / (1.0+self.V_DOPPLER*1.0e3 / c)
        
        return wave_0
    
    #################################################################################################################
    
    def correct_doppler_shift(self,wave_0):
        """
        Subroutine to calculate the Doppler shift in wavenumber or wavelength units based on
        the Doppler velocity between the observed body and the observer.
        
        Knowing the non-shifted wavelength lambda_0, we want to calculate the shifted wavelength lambda.
        
         lambda - lambda_0 = lambda_0 * v /c -----> lambda = lambda_0 * (1 + v/c)
        
        V_DOPPLER is defined as positive if moving towards the observer and negative if moving away
        
        This function returns WAVE_0 (in walengths or wavenumbers, depending on ISPACE)
        """
        
        c = 299792458.0   #Speed of light (m/s)
        
        if self.ISPACE==0:
            #Wavenumber (cm-1)
            wave = wave_0 * (1.0-self.V_DOPPLER*1.0e3 / c)
        elif self.ISPACE==1:
            #Wavelength (um)
            wave = wave_0 * (1.0+self.V_DOPPLER*1.0e3 / c)
        
        return wave
    
    #################################################################################################################
    
    def plot_ils(self):
        """
        Subroutine to make a summary plot of the instrument lineshape
        """

        fig,ax1 = plt.subplots(1,1,figsize=(10,4))

        if self.ISPACE==0:
            xlabel=r'Wavenumber (cm$^{-1}$)'
            xsymbol = r'$\nu$'
            xunit = r'cm$^{-1}$'
        elif self.ISPACE==1:
            xlabel=r'Wavelength ($\mu$m)'
            xsymbol = r'$\lambda$'
            xunit = r'$\mu$m'

        iconv = 0
        ax1.plot(self.VFIL[0:self.NFIL[iconv],iconv]-self.VCONV[iconv,0],self.AFIL[0:self.NFIL[iconv],iconv],label=xsymbol+' = '+str(np.round(self.VCONV[iconv,0],1))+' '+xunit)
        
        iconv = int(self.NCONV[0] / 2) - 1
        ax1.plot(self.VFIL[0:self.NFIL[iconv],iconv]-self.VCONV[iconv,0],self.AFIL[0:self.NFIL[iconv],iconv],label=xsymbol+' = '+str(np.round(self.VCONV[iconv,0],1))+' '+xunit)
        
        iconv = self.NCONV[0] - 1
        ax1.plot(self.VFIL[0:self.NFIL[iconv],iconv]-self.VCONV[iconv,0],self.AFIL[0:self.NFIL[iconv],iconv],label=xsymbol+' = '+str(np.round(self.VCONV[iconv,0],1))+' '+xunit)
                
        
        ax1.set_facecolor('lightgray')
        ax1.grid()
        ax1.legend()
        ax1.set_xlabel(xlabel)
        ax1.set_ylabel('Instrument lineshape')
        plt.tight_layout()
        plt.show()
    
    #################################################################################################################
    
    def plot_SO(self):
        """
        Subroutine to make a summary plot of a solar occultation observation
        """

        from mpl_toolkits.axes_grid1 import make_axes_locatable

        fig,ax1 = plt.subplots(1,1,figsize=(10,4))

        colormap = 'nipy_spectral'
        cmap = matplotlib.cm.get_cmap(colormap,100)
        cmin = self.TANHE[:,0].min()
        cmax = self.TANHE[:,0].max()

        for igeom in range(self.NGEOM):
            
            color = (self.TANHE[igeom,0]-cmin)/(cmax-cmin)
            
            #ax1.plot(self.VCONV[0:self.NCONV[igeom],igeom],self.MEAS[0:self.NCONV[igeom],igeom],c=s_m.to_rgba([self.TANHE[igeom,0]]))
            im1 = ax1.plot(self.VCONV[0:self.NCONV[igeom],igeom],self.MEAS[0:self.NCONV[igeom],igeom],color=cmap(color))

        if np.mean(self.VCONV)>30.:
            ax1.set_xlabel(r'Wavenumber (cm$^{-1}$)')
        else:
            ax1.set_xlabel(r'Wavelength ($\mu$m)')
        ax1.set_ylabel('Transmission')
        ax1.set_title('Latitude = '+str(np.round(self.LATITUDE,1))+' - Longitude = '+str(np.round(self.LONGITUDE,1)))
        ax1.set_facecolor('lightgray')
        ax1.grid()
        
        # Create a ScalarMappable object
        sm = plt.cm.ScalarMappable(cmap=cmap)
        sm.set_array([])  # Set dummy array to create the colorbar

        # create an axes on the right side of ax. The width of cax will be 5%
        # of ax and the padding between cax and ax will be fixed at 0.05 inch.
        divider = make_axes_locatable(ax1)
        cax = divider.append_axes("right", size="5%", pad=0.05)
        cbar2 = plt.colorbar(sm,cax=cax,orientation='vertical')
        cbar2.set_label('Altitude (km)')
        
        # Update colorbar ticks based on TANHE values
        n = 10
        cbar_ticksx = np.linspace(0, 1, num=n)  # Adjust the number of ticks as needed
        cbar_ticks = np.linspace(cmin, cmax, num=n)  # Adjust the number of ticks as needed
        cbar2.set_ticks(cbar_ticksx)
        cbar2.set_ticklabels([f'{tick:.2f}' for tick in cbar_ticks])  # Adjust the formatting as needed

        
        plt.tight_layout()
        plt.show()
        
    #################################################################################################################

    def plot_nadir(self,subobs_lat=None,subobs_lon=None):
        """
        Subroutine to make a summary plot of a nadir-viewing observation

        Other Parameters
        ----------
        subobs_lat : float, optional
            Sub-observer latitude (degrees)
        subobs_lon : float, optional
            Sub-observer longitude (degrees)

        """

        from mpl_toolkits.basemap import Basemap
        from mpl_toolkits.axes_grid1 import make_axes_locatable

        #Making a figure for each geometry
        for igeom in range(self.NGEOM):

            fig = plt.figure(figsize=(12,7))

            #Plotting the geometry
            ax1 = plt.subplot2grid((2,3),(0,0),rowspan=2,colspan=1)
            if((subobs_lat!=None) & (subobs_lon!=None)):
                map = Basemap(projection='ortho', resolution=None,
                    lat_0=subobs_lat, lon_0=subobs_lon)
            else:
                map = Basemap(projection='ortho', resolution=None,
                    lat_0=self.LATITUDE, lon_0=self.LONGITUDE)

            
            lats = map.drawparallels(np.linspace(-90, 90, 13))
            lons = map.drawmeridians(np.linspace(-180, 180, 13))

            if self.NAV[igeom]>1:
                im = map.scatter(self.FLON[igeom,:],self.FLAT[igeom,:],latlon=True,c=self.WGEOM[igeom,:])

                # create an axes on the right side of ax. The width of cax will be 5%
                # of ax and the padding between cax and ax will be fixed at 0.05 inch.
                divider = make_axes_locatable(ax1)
                cax = divider.append_axes("bottom", size="5%", pad=0.15)
                cbar2 = plt.colorbar(im,cax=cax,orientation='horizontal')
                cbar2.set_label('Weight')
            else:
                im = map.scatter(self.FLON[igeom,:],self.FLAT[igeom,:],latlon=True)

            ax1.set_title('Geometry '+str(igeom+1))

            #Plotting the spectra in linear scale
            ax2 = plt.subplot2grid((2,3),(0,1),rowspan=1,colspan=2)
            ax2.fill_between(self.VCONV[0:self.NCONV[igeom],igeom],self.MEAS[0:self.NCONV[igeom],igeom]-self.ERRMEAS[0:self.NCONV[igeom],igeom],self.MEAS[0:self.NCONV[igeom],igeom]+self.ERRMEAS[0:self.NCONV[igeom],igeom],alpha=0.3)
            ax2.plot(self.VCONV[0:self.NCONV[igeom],igeom],self.MEAS[0:self.NCONV[igeom],igeom])
            ax2.set_title('Spectra linear scale')
            ax2.grid()

            #Plotting the spectra in log scale
            ax3 = plt.subplot2grid((2,3),(1,1),rowspan=1,colspan=2,sharex=ax2)
            ax3.fill_between(self.VCONV[0:self.NCONV[igeom],igeom],self.MEAS[0:self.NCONV[igeom],igeom]-self.ERRMEAS[0:self.NCONV[igeom],igeom],self.MEAS[0:self.NCONV[igeom],igeom]+self.ERRMEAS[0:self.NCONV[igeom],igeom],alpha=0.3)
            ax3.plot(self.VCONV[0:self.NCONV[igeom],igeom],self.MEAS[0:self.NCONV[igeom],igeom])
            ax3.set_title('Spectra log scale')
            ax3.set_yscale('log')

            if np.mean(self.VCONV)>30.:
                ax3.set_xlabel(r'Wavenumber (cm$^{-1}$)')
                ax3.set_ylabel(r'Radiance (W cm$^{-2}$ sr$^{-1}$ (cm$^{-1}$)$^{-1}$)')
                ax2.set_ylabel(r'Radiance (W cm$^{-2}$ sr$^{-1}$ (cm$^{-1}$)$^{-1}$)')
            else:
                ax3.set_xlabel(r'Wavelength ($\mu$m)')
                ax3.set_ylabel(r'Radiance (W cm$^{-2}$ sr$^{-1}$ $\mu$m$^{-1}$)')
                ax2.set_ylabel(r'Radiance (W cm$^{-2}$ sr$^{-1}$ $\mu$m$^{-1}$)')

            ax3.grid()

            plt.tight_layout()
        plt.show()
        
    #################################################################################################################

    def plot_disc_averaging(self,subobs_lat=None,subobs_lon=None, colormap='cividis'):
        """
        Subroutine to make a summary plot of a disc averaging observation 

        Parameters
        ----------
        subobs_lat : float, optional
            Sub-observer latitude (degrees)
        subobs_lon : float, optional
            Sub-observer longitude (degrees)

        """

        from mpl_toolkits.basemap import Basemap
        from mpl_toolkits.axes_grid1 import make_axes_locatable

        #Making a figure for each geometry
        for igeom in range(self.NGEOM):

            fig = plt.figure(figsize=(15,7))

            #Plotting the geometry
            ax1 = plt.subplot2grid((2,4),(0,0),rowspan=1,colspan=1)
            if((subobs_lat!=None) & (subobs_lon!=None)):
                map1 = Basemap(projection='ortho', resolution=None,
                    lat_0=subobs_lat, lon_0=subobs_lon)
            else:
                map1 = Basemap(projection='ortho', resolution=None,
                    lat_0=self.LATITUDE, lon_0=self.LONGITUDE)


            lats = map1.drawparallels(np.linspace(-90, 90, 13))
            lons = map1.drawmeridians(np.linspace(-180, 180, 13))
            im1 = map1.scatter(self.FLON[igeom,:],self.FLAT[igeom,:],latlon=True,c=self.WGEOM[igeom,:],cmap=colormap)

            # create an axes on the right side of ax. The width of cax will be 5%
            # of ax and the padding between cax and ax will be fixed at 0.05 inch.
            divider = make_axes_locatable(ax1)
            cax = divider.append_axes("bottom", size="5%", pad=0.15)
            cbar1 = plt.colorbar(im1,cax=cax,orientation='horizontal')
            cbar1.set_label('Weight')




            ax2 = plt.subplot2grid((2,4),(0,1),rowspan=1,colspan=1)
            if((subobs_lat!=None) & (subobs_lon!=None)):
                map2 = Basemap(projection='ortho', resolution=None,
                    lat_0=subobs_lat, lon_0=subobs_lon)
            else:
                map2 = Basemap(projection='ortho', resolution=None,
                    lat_0=self.LATITUDE, lon_0=self.LONGITUDE)

            
            lats = map2.drawparallels(np.linspace(-90, 90, 13))
            lons = map2.drawmeridians(np.linspace(-180, 180, 13))
            im2 = map2.scatter(self.FLON[igeom,:],self.FLAT[igeom,:],latlon=True,c=self.EMISS_ANG[igeom,:],cmap=colormap)

            # create an axes on the right side of ax. The width of cax will be 5%
            # of ax and the padding between cax and ax will be fixed at 0.05 inch.
            divider = make_axes_locatable(ax2)
            cax = divider.append_axes("bottom", size="5%", pad=0.15)
            cbar2 = plt.colorbar(im2,cax=cax,orientation='horizontal')
            cbar2.set_label('Emission angle')






            ax3 = plt.subplot2grid((2,4),(1,0),rowspan=1,colspan=1)
            if((subobs_lat!=None) & (subobs_lon!=None)):
                map3 = Basemap(projection='ortho', resolution=None,
                    lat_0=subobs_lat, lon_0=subobs_lon)
            else:
                map3 = Basemap(projection='ortho', resolution=None,
                    lat_0=self.LATITUDE, lon_0=self.LONGITUDE)

            
            lats = map3.drawparallels(np.linspace(-90, 90, 13))
            lons = map3.drawmeridians(np.linspace(-180, 180, 13))
            im3 = map3.scatter(self.FLON[igeom,:],self.FLAT[igeom,:],latlon=True,c=self.SOL_ANG[igeom,:],cmap=colormap)

            # create an axes on the right side of ax. The width of cax will be 5%
            # of ax and the padding between cax and ax will be fixed at 0.05 inch.
            divider = make_axes_locatable(ax3)
            cax = divider.append_axes("bottom", size="5%", pad=0.15)
            cbar2 = plt.colorbar(im3,cax=cax,orientation='horizontal')
            cbar2.set_label('Solar Zenith angle')






            ax4 = plt.subplot2grid((2,4),(1,1),rowspan=1,colspan=1)
            if((subobs_lat!=None) & (subobs_lon!=None)):
                map4 = Basemap(projection='ortho', resolution=None,
                    lat_0=subobs_lat, lon_0=subobs_lon)
            else:
                map4 = Basemap(projection='ortho', resolution=None,
                    lat_0=self.LATITUDE, lon_0=self.LONGITUDE)

            
            lats = map4.drawparallels(np.linspace(-90, 90, 13))
            lons = map4.drawmeridians(np.linspace(-180, 180, 13))
            im4 = map4.scatter(self.FLON[igeom,:],self.FLAT[igeom,:],latlon=True,c=self.AZI_ANG[igeom,:],cmap=colormap)

            # create an axes on the right side of ax. The width of cax will be 5%
            # of ax and the padding between cax and ax will be fixed at 0.05 inch.
            divider = make_axes_locatable(ax4)
            cax = divider.append_axes("bottom", size="5%", pad=0.15)
            cbar2 = plt.colorbar(im4,cax=cax,orientation='horizontal')
            cbar2.set_label('Solar Zenith angle')
            
            #Plotting the spectra in linear scale
            ax5 = plt.subplot2grid((2,4),(0,2),rowspan=1,colspan=2)
            ax5.fill_between(self.VCONV[0:self.NCONV[igeom],igeom],self.MEAS[0:self.NCONV[igeom],igeom]-self.ERRMEAS[0:self.NCONV[igeom],igeom],self.MEAS[0:self.NCONV[igeom],igeom]+self.ERRMEAS[0:self.NCONV[igeom],igeom],alpha=0.3)
            ax5.plot(self.VCONV[0:self.NCONV[igeom],igeom],self.MEAS[0:self.NCONV[igeom],igeom])

            ax5.grid()

            #Plotting the spectra in log scale
            ax6 = plt.subplot2grid((2,4),(1,2),rowspan=1,colspan=2,sharex=ax5)
            ax6.fill_between(self.VCONV[0:self.NCONV[igeom],igeom],self.MEAS[0:self.NCONV[igeom],igeom]-self.ERRMEAS[0:self.NCONV[igeom],igeom],self.MEAS[0:self.NCONV[igeom],igeom]+self.ERRMEAS[0:self.NCONV[igeom],igeom],alpha=0.3)
            ax6.plot(self.VCONV[0:self.NCONV[igeom],igeom],self.MEAS[0:self.NCONV[igeom],igeom])
            ax6.set_yscale('log')

            if np.mean(self.VCONV)>30.:
                ax6.set_xlabel(r'Wavenumber (cm$^{-1}$)')
                ax6.set_ylabel(r'Radiance (W cm$^{-2}$ sr$^{-1}$ (cm$^{-1}$)$^{-1}$)')
                ax5.set_ylabel(r'Radiance (W cm$^{-2}$ sr$^{-1}$ (cm$^{-1}$)$^{-1}$)')
            else:
                ax6.set_xlabel(r'Wavelength ($\mu$m)')
                ax6.set_ylabel(r'Radiance (W cm$^{-2}$ sr$^{-1}$ $\mu$m$^{-1}$)')
                ax5.set_ylabel(r'Radiance (W cm$^{-2}$ sr$^{-1}$ $\mu$m$^{-1}$)')

            ax6.grid()
            ax5.set_title('Geometry '+str(igeom+1))

            plt.tight_layout()
        plt.show()
        
    #################################################################################################################
     
#################################################################################################################
#################################################################################################################
#                                             EXTRA FUNCTIONS
#################################################################################################################
#################################################################################################################


#################################################################################################################
#################################################################################################################
#                                             CONVOLUTIONS
#################################################################################################################
#################################################################################################################

###############################################################################################
@jit(nopython=True)
def lblconv(nwave,vwave,y,nconv,vconv,ishape,fwhm):

    """
        FUNCTION NAME : lblconv()
        
        DESCRIPTION : Convolve the modelled spectrum with a given instrument line shape.
                      In this case, the line shape is defined by ISHAPE and FWHM.
                      Only valid if FWHM>0
        
        INPUTS :
            nwave :: Number of calculation wavenumbers
            vwave(nwave) :: Calculation wavenumbers
            y(nwave) :: Modelled spectrum
            nconv :: Number of convolution wavenumbers
            vconv(nconv) :: Convolution wavenumbers
            ishape :: Instrument lineshape (only used if FWHM>0)
                        (0) Square lineshape
                        (1) Triangular
                        (2) Gaussian
                        (3) Hamming
                        (4) Hanning
            fwhm :: Full width at half maximum of the ILS

        OPTIONAL INPUTS: none
        
        OUTPUTS :
        
            yout(nconv) :: Convolved spectrum

        CALLING SEQUENCE:
        
            yout = lblconv(fwhm,ishape,nwave,vwave,y,nconv,vconv)
        
        MODIFICATION HISTORY : Juan Alday (29/04/2021)
        
    """

    yout = np.zeros(nconv)
    ynor = np.zeros(nconv)

    #Set total width of Hamming/Hanning function window in terms of
    #numbers of FWHMs for ISHAPE=3 and ISHAPE=4
    nfw = 3.

    for j in range(nconv):
        yfwhm = fwhm
        vcen = vconv[j]
        if ishape==0:
            v1 = vcen-0.5*yfwhm
            v2 = v1 + yfwhm
        elif ishape==1:
            v1 = vcen-yfwhm
            v2 = vcen+yfwhm
        elif ishape==2:
            sig = 0.5*yfwhm/np.sqrt( np.log(2.0)  )
            v1 = vcen - 3.*sig
            v2 = vcen + 3.*sig
        else:
            v1 = vcen - nfw*yfwhm
            v2 = vcen + nfw*yfwhm


        #Find relevant points in tabulated files
        inwave1 = np.where( (vwave>=v1) & (vwave<=v2) )
        inwave = inwave1[0]

        np1 = len(inwave)
        for i in range(np1):
            f1=0.0
            if ishape==0:
                #Square instrument lineshape
                f1=1.0
            elif ishape==1:
                #Triangular instrument shape
                f1=1.0 - abs(vwave[inwave[i]] - vcen)/yfwhm
            elif ishape==2:
                #Gaussian instrument shape
                f1 = np.exp(-((vwave[inwave[i]]-vcen)/sig)**2.0)
            else:
                #raise ValueError('lblconv :: ishape not included yet in function')
                dummy = 1

            if f1>0.0:
                yout[j] = yout[j] + f1*y[inwave[i]]
                ynor[j] = ynor[j] + f1

        yout[j] = yout[j]/ynor[j]

    return yout

###############################################################################################
@jit(nopython=True)
def lblconv_ngeom(nwave,vwave,y,nconv,vconv,ishape,fwhm):

    """
        FUNCTION NAME : lblconv()
        
        DESCRIPTION : Convolve the modelled spectra (NGEOM spectra) with a given instrument line shape.
                      In this case, the line shape is defined by ISHAPE and FWHM.
                      Only valid if FWHM>0
        
        INPUTS :
            nwave :: Number of calculation wavenumbers
            vwave(nwave) :: Calculation wavenumbers
            y(nwave,ngeom) :: Modelled spectrum
            nconv :: Number of convolution wavenumbers
            vconv(nconv) :: Convolution wavenumbers
            ishape :: Instrument lineshape (only used if FWHM>0)
                        (0) Square lineshape
                        (1) Triangular
                        (2) Gaussian
                        (3) Hamming
                        (4) Hanning
            fwhm :: Full width at half maximum of the ILS

        OPTIONAL INPUTS: none
        
        OUTPUTS :
        
            yout(nconv) :: Convolved spectrum

        CALLING SEQUENCE:
        
            yout = lblconv(fwhm,ishape,nwave,vwave,y,nconv,vconv)
        
        MODIFICATION HISTORY : Juan Alday (29/04/2021)
        
    """
    if y.ndim==2:

        #It is assumed all geometries cover the same spectral range
        nconv1 = y.shape[0]
        ngeom = y.shape[1]

        yout = np.zeros((nconv,ngeom))
        ynor = np.zeros((nconv,ngeom))

        if fwhm>0.0:
            #Set total width of Hamming/Hanning function window in terms of
            #numbers of FWHMs for ISHAPE=3 and ISHAPE=4
            nfw = 3.
            for j in range(nconv):
                yfwhm = fwhm
                vcen = vconv[j]
                if ishape==0:
                    v1 = vcen-0.5*yfwhm
                    v2 = v1 + yfwhm
                elif ishape==1:
                    v1 = vcen-yfwhm
                    v2 = vcen+yfwhm
                elif ishape==2:
                    sig = 0.5*yfwhm/np.sqrt( np.log(2.0)  )
                    v1 = vcen - 3.*sig
                    v2 = vcen + 3.*sig
                else:
                    v1 = vcen - nfw*yfwhm
                    v2 = vcen + nfw*yfwhm

                #Find relevant points in tabulated files
                inwave1 = np.where( (vwave>=v1) & (vwave<=v2) )
                inwave = inwave1[0]

                np1 = len(inwave)
                for i in range(np1):
                    f1=0.0
                    if ishape==0:
                        #Square instrument lineshape
                        f1=1.0
                    elif ishape==1:
                        #Triangular instrument shape
                        f1=1.0 - abs(vwave[inwave[i]] - vcen)/yfwhm
                    elif ishape==2:
                        #Gaussian instrument shape
                        f1 = np.exp(-((vwave[inwave[i]]-vcen)/sig)**2.0)
                    #else:
                    #    raise ValueError('lblconv :: ishape not included yet in function')

                    if f1>0.0:
                        yout[j,:] = yout[j,:] + f1*y[inwave[i],:]
                        ynor[j,:] = ynor[j,:] + f1

                yout[j,:] = yout[j,:]/ynor[j,:]

    return yout

###############################################################################################
@jit(nopython=True)
def lblconv_fil(nwave,vwave,y,nconv,vconv,nfil,vfil,afil):

    """
        FUNCTION NAME : lblconv_fil()
        
        DESCRIPTION : Convolve the modelled spectrum with a given instrument line shape.
                      In this case, the line shape is defined by NFIL,VFIL and AFIL from the
                      .fil file
        
        INPUTS :
            nwave :: Number of calculation wavenumbers
            vwave(nwave) :: Calculation wavenumbers
            y(nwave) :: Modelled spectrum 
            nconv :: Number of convolution wavenumbers
            vconv(nconv) :: Convolution wavenumbers
            nfil(nconv) :: Number of wavenumbers required to define the Instrument Lineshape
                            in each convolution wavenumber
            vfil(nfil,nconv) :: Wavenumbers required to define the Instrument 
                                Lineshape in each convolution wavenumber
            afil(nfil,nconv) :: Function defining the Instrument Lineshape in each convolution wavenumber

        OPTIONAL INPUTS: none
        
        OUTPUTS :
        
            yout(nconv) :: Convolved spectrum

        CALLING SEQUENCE:
        
            yout = lblconv_fil(nwave,vwave,y,nconv,vconv,nfil,vfil,afil)
        
        MODIFICATION HISTORY : Juan Alday (29/04/2021)
        
    """

    if y.ndim==1:

        yout = np.zeros((nconv))
        ynor = np.zeros((nconv))

        for j in range(nconv):
            v1 = vfil[0,j]
            v2 = vfil[nfil[j]-1,j]
            #Find relevant points in tabulated files
            inwave1 = np.where( (vwave>=v1) & (vwave<=v2) )
            inwave = inwave1[0]

            np1 = len(inwave)
            xp = np.zeros((nfil[j]))
            yp = np.zeros((nfil[j]))
            xp[:] = vfil[0:nfil[j],j]
            yp[:] = afil[0:nfil[j],j]
            for i in range(np1):
                #Interpolating (linear) for finding the lineshape at the calculation wavenumbers
                f1 = np.interp(vwave[inwave[i]],xp,yp)
                if f1>0.0:
                    yout[j] = yout[j] + f1*y[inwave[i]]
                    ynor[j] = ynor[j] + f1

            yout[j] = yout[j]/ynor[j]

    return yout

###############################################################################################
@jit(nopython=True)
def lblconv_fil_ngeom(nwave,vwave,y,nconv,vconv,nfil,vfil,afil):

    """
        FUNCTION NAME : lblconv_fil()
        
        DESCRIPTION : Convolve the modelled spectra (NGEOM spectra) with a given instrument line shape.
                      In this case, the line shape is defined by NFIL,VFIL and AFIL from the
                      .fil file
        
        INPUTS :
            nwave :: Number of calculation wavenumbers
            vwave(nwave) :: Calculation wavenumbers
            y(nwave,ngeom) :: Modelled spectrum 
            nconv :: Number of convolution wavenumbers
            vconv(nconv) :: Convolution wavenumbers
            nfil(nconv) :: Number of wavenumbers required to define the Instrument Lineshape
                            in each convolution wavenumber
            vfil(nfil,nconv) :: Wavenumbers required to define the Instrument 
                                Lineshape in each convolution wavenumber
            afil(nfil,nconv) :: Function defining the Instrument Lineshape in each convolution wavenumber

        OPTIONAL INPUTS: none
        
        OUTPUTS :
        
            yout(nconv) :: Convolved spectrum

        CALLING SEQUENCE:
        
            yout = lblconv_fil(nwave,vwave,y,nconv,vconv,nfil,vfil,afil)
        
        MODIFICATION HISTORY : Juan Alday (29/04/2021)
        
    """

    if y.ndim==2:

        #It is assumed all geometries cover the same spectral range
        nconv1 = y.shape[0]
        ngeom = y.shape[1]

        yout = np.zeros((nconv,ngeom))
        ynor = np.zeros((nconv,ngeom))

        #Line shape for each convolution number in each case is read from .fil file
        for j in range(nconv):
            v1 = vfil[0,j]
            v2 = vfil[nfil[j]-1,j]
            #Find relevant points in tabulated files
            inwave1 = np.where( (vwave>=v1) & (vwave<=v2) )
            inwave = inwave1[0]

            np1 = len(inwave)
            xp = np.zeros((nfil[j]))
            yp = np.zeros((nfil[j]))
            xp[:] = vfil[0:nfil[j],j]
            yp[:] = afil[0:nfil[j],j]

            for i in range(np1):
                #Interpolating (linear) for finding the lineshape at the calculation wavenumbers
                f1 = np.interp(vwave[inwave[i]],xp,yp)
                if f1>0.0:
                    yout[j,:] = yout[j,:] + f1*y[inwave[i],:]
                    ynor[j,:] = ynor[j,:] + f1

            yout[j,:] = yout[j,:]/ynor[j,:]

    return yout

###############################################################################################
@jit(nopython=True)
def lblconvg_ngeom(nwave,vwave,y,dydx,nconv,vconv,ishape,fwhm):

    """
        FUNCTION NAME : lblconvg_ngeom()
        
        DESCRIPTION : Convolve the modelled spectra (NGEOM spectra) and gradients with a given instrument line shape.
                      In this case, the line shape is defined by ISHAPE and FWHM.
                      Only valid if FWHM>0
        
        INPUTS :
            nwave :: Number of calculation wavenumbers
            vwave(nwave) :: Calculation wavenumbers
            y(nwave,ngeom) :: Modelled spectrum
            dydx(nwave,ngeom,nx) :: Modelled gradients with respect to each element of the state vector
            nconv :: Number of convolution wavenumbers
            vconv(nconv) :: Convolution wavenumbers
            ishape :: Instrument lineshape (only used if FWHM>0)
                        (0) Square lineshape
                        (1) Triangular
                        (2) Gaussian
                        (3) Hamming
                        (4) Hanning
            fwhm :: Full width at half maximum of the ILS

        OPTIONAL INPUTS: none
        
        OUTPUTS :
        
            yout(nconv,ngeom) :: Convolved spectrum
            dyoutdx(nconv,ngeom,nx) :: Convolved gradients

        CALLING SEQUENCE:
        
            yout,dyoutdx = lblconvg_ngeom(nwave,vwave,y,dydx,nconv,vconv,ishape,fwhm)
        
        MODIFICATION HISTORY : Juan Alday (29/04/2021)
        
    """

    #If all geometries are included in the array
    if ( (y.ndim==2) & (dydx.ndim==3)):

        #It is assumed all geometries cover the same spectral range
        nx = dydx.shape[2]
        ngeom = dydx.shape[1]

        #if dydx.shape[0]!=nconv:
        #    raise ValueError('error in lblconvg :: Number of elements in dydx must be nconv')
        #if y.shape[0]!=nconv:
        #    raise ValueError('error in lblconvg :: Number of elements in y must be nconv')

        yout = np.zeros((nconv,ngeom))
        ynor = np.zeros((nconv,ngeom))
        gradout = np.zeros((nconv,ngeom,nx))
        gradnorm = np.zeros((nconv,ngeom,nx))
    
        #Set total width of Hamming/Hanning function window in terms of
        #numbers of FWHMs for ISHAPE=3 and ISHAPE=4
        nfw = 3.
        for j in range(nconv):
            yfwhm = fwhm
            vcen = vconv[j]
            if ishape==0:
                v1 = vcen-0.5*yfwhm
                v2 = v1 + yfwhm
            elif ishape==1:
                v1 = vcen-yfwhm
                v2 = vcen+yfwhm
            elif ishape==2:
                sig = 0.5*yfwhm/np.sqrt( np.log(2.0)  )
                v1 = vcen - 3.*sig
                v2 = vcen + 3.*sig
            else:
                v1 = vcen - nfw*yfwhm
                v2 = vcen + nfw*yfwhm

            #Find relevant points in tabulated files
            inwave1 = np.where( (vwave>=v1) & (vwave<=v2) )
            inwave = inwave1[0]

            np1 = len(inwave)
            for i in range(np1):
                f1=0.0
                if ishape==0:
                    #Square instrument lineshape
                    f1=1.0
                elif ishape==1:
                    #Triangular instrument shape
                    f1=1.0 - abs(vwave[inwave[i]] - vcen)/yfwhm
                elif ishape==2:
                    #Gaussian instrument shape
                    f1 = np.exp(-((vwave[inwave[i]]-vcen)/sig)**2.0)
                #else:
                #    raise ValueError('lblconv :: ishape not included yet in function')

                if f1>0.0:
                    yout[j,:] = yout[j,:] + f1*y[inwave[i],:]
                    ynor[j,:] = ynor[j,:] + f1
                    gradout[j,:,:] = gradout[j,:,:] + f1*dydx[inwave[i],:,:]
                    gradnorm[j,:,:] = gradnorm[j,:,:] + f1

            yout[j,:] = yout[j,:]/ynor[j,:]
            gradout[j,:,:] = gradout[j,:,:]/gradnorm[j,:,:]

    #else:

    #    raise ValueError('error in lblconvg :: Dimensions in y and/or dydx are not correct')

    return yout,gradout

###############################################################################################
@jit(nopython=True)
def lblconvg(nwave,vwave,y,dydx,nconv,vconv,ishape,fwhm):

    """
        FUNCTION NAME : lblconvg()
        
        DESCRIPTION : Convolve the modelled spectrum and gradients with a given instrument line shape.
                      In this case, the line shape is defined by ISHAPE and FWHM.
                      Only valid if FWHM>0
        
        INPUTS :
            nwave :: Number of calculation wavenumbers
            vwave(nwave) :: Calculation wavenumbers
            y(nwave) :: Modelled spectrum
            dydx(nwave,nx) :: Modelled gradients with respect to each element of the state vector
            nconv :: Number of convolution wavenumbers
            vconv(nconv) :: Convolution wavenumbers
            ishape :: Instrument lineshape (only used if FWHM>0)
                        (0) Square lineshape
                        (1) Triangular
                        (2) Gaussian
                        (3) Hamming
                        (4) Hanning
            fwhm :: Full width at half maximum of the ILS

        OPTIONAL INPUTS: none
        
        OUTPUTS :
        
            yout(nconv,ngeom) :: Convolved spectrum
            dyoutdx(nconv,ngeom,nx) :: Convolved gradients

        CALLING SEQUENCE:
        
            yout,dyoutdx = lblconvg(nwave,vwave,y,dydx,nconv,vconv,ishape,fwhm)
        
        MODIFICATION HISTORY : Juan Alday (29/04/2021)
        
    """

    #If only one geometry needs to be convolved
    if ( (y.ndim==1) & (dydx.ndim==2)):
    
        #It is assumed all geometries cover the same spectral range
        nx = dydx.shape[1]

        #if dydx.shape[0]!=nconv:
        #    raise ValueError('error in lblconvg :: Number of elements in dydx must be nconv')
        #if y.shape[0]!=nconv:
        #    raise ValueError('error in lblconvg :: Number of elements in y must be nconv')

        yout = np.zeros((nconv))
        ynor = np.zeros((nconv))
        gradout = np.zeros((nconv,nx))
        gradnorm = np.zeros((nconv,nx))

        #Set total width of Hamming/Hanning function window in terms of
        #numbers of FWHMs for ISHAPE=3 and ISHAPE=4
        nfw = 3.
        for j in range(nconv):
            yfwhm = fwhm
            vcen = vconv[j]
            if ishape==0:
                v1 = vcen-0.5*yfwhm
                v2 = v1 + yfwhm
            elif ishape==1:
                v1 = vcen-yfwhm
                v2 = vcen+yfwhm
            elif ishape==2:
                sig = 0.5*yfwhm/np.sqrt( np.log(2.0)  )
                v1 = vcen - 3.*sig
                v2 = vcen + 3.*sig
            else:
                v1 = vcen - nfw*yfwhm
                v2 = vcen + nfw*yfwhm

            #Find relevant points in tabulated files
            inwave1 = np.where( (vwave>=v1) & (vwave<=v2) )
            inwave = inwave1[0]

            np1 = len(inwave)
            for i in range(np1):
                f1=0.0
                if ishape==0:
                    #Square instrument lineshape
                    f1=1.0
                elif ishape==1:
                    #Triangular instrument shape
                    f1=1.0 - abs(vwave[inwave[i]] - vcen)/yfwhm
                elif ishape==2:
                    #Gaussian instrument shape
                    f1 = np.exp(-((vwave[inwave[i]]-vcen)/sig)**2.0)
                #else:
                #    raise ValueError('lblconv :: ishape not included yet in function')

                if f1>0.0:
                    yout[j] = yout[j] + f1*y[inwave[i]]
                    ynor[j] = ynor[j] + f1
                    gradout[j,:] = gradout[j,:] + f1*dydx[inwave[i],:]
                    gradnorm[j,:] = gradnorm[j,:] + f1

            yout[j] = yout[j]/ynor[j]
            gradout[j,:] = gradout[j,:]/gradnorm[j,:]

    return yout,gradout

###############################################################################################
@jit(nopython=True)
def lblconvg_fil_ngeom(nwave,vwave,y,dydx,nconv,vconv,nfil,vfil,afil):

    """
        FUNCTION NAME : lblconvg_ngeom()
        
        DESCRIPTION : Convolve the modelled spectra (NGEOM spectra) and gradients with a given instrument line shape.
                      In this case, the line shape is defined by NFIL,VFIL and AFIL from the
                      .fil file
        
        INPUTS :
            nwave :: Number of calculation wavenumbers
            vwave(nwave) :: Calculation wavenumbers
            y(nwave,ngeom) :: Modelled spectrum
            dydx(nwave,ngeom,nx) :: Modelled gradients with respect to each element of the state vector
            nconv :: Number of convolution wavenumbers
            vconv(nconv) :: Convolution wavenumbers
            nfil(nconv) :: Number of wavenumbers required to define the Instrument Lineshape
                            in each convolution wavenumber
            vfil(nfil,nconv) :: Wavenumbers required to define the Instrument 
                                Lineshape in each convolution wavenumber
            afil(nfil,nconv) :: Function defining the Instrument Lineshape in each convolution wavenumber


        OPTIONAL INPUTS: none
        
        OUTPUTS :
        
            yout(nconv,ngeom) :: Convolved spectrum
            dyoutdx(nconv,ngeom,nx) :: Convolved gradients

        CALLING SEQUENCE:
        
            yout,dyoutdx = lblconvg_fil_ngeom(nwave,vwave,y,dydx,nconv,vconv,ishape,fwhm)
        
        MODIFICATION HISTORY : Juan Alday (29/04/2021)
        
    """

    #If all geometries are included in the array
    if ( (y.ndim==2) & (dydx.ndim==3)):

        #It is assumed all geometries cover the same spectral range
        nx = dydx.shape[2]
        ngeom = dydx.shape[1]

        #if dydx.shape[0]!=nconv:
        #    raise ValueError('error in lblconvg :: Number of elements in dydx must be nconv')
        #if y.shape[0]!=nconv:
        #    raise ValueError('error in lblconvg :: Number of elements in y must be nconv')

        yout = np.zeros((nconv,ngeom))
        ynor = np.zeros((nconv,ngeom))
        gradout = np.zeros((nconv,ngeom,nx))
        gradnorm = np.zeros((nconv,ngeom,nx))

        #Line shape for each convolution number in each case is read from .fil file
        for j in range(nconv):
            v1 = vfil[0,j]
            v2 = vfil[nfil[j]-1,j]
            #Find relevant points in tabulated files
            inwave1 = np.where( (vwave>=v1) & (vwave<=v2) )
            inwave = inwave1[0]

            np1 = len(inwave)
            xp = np.zeros((nfil[j]))
            yp = np.zeros((nfil[j]))
            xp[:] = vfil[0:nfil[j],j]
            yp[:] = afil[0:nfil[j],j]

            for i in range(np1):
                #Interpolating (linear) for finding the lineshape at the calculation wavenumbers
                f1 = np.interp(vwave[inwave[i]],xp,yp)
                if f1>0.0:
                    yout[j,:] = yout[j,:] + f1*y[inwave[i],:]
                    ynor[j,:] = ynor[j,:] + f1
                    gradout[j,:,:] = gradout[j,:,:] + f1*dydx[inwave[i],:,:]
                    gradnorm[j,:,:] = gradnorm[j,:,:] + f1

            yout[j,:] = yout[j,:]/ynor[j,:]
            gradout[j,:,:] = gradout[j,:,:]/gradnorm[j,:,:]

    return yout,gradout

###############################################################################################
@jit(nopython=True)
def lblconvg_fil(nwave,vwave,y,dydx,nconv,vconv,nfil,vfil,afil):

    """
        FUNCTION NAME : lblconvg_fil()
        
        DESCRIPTION : Convolve the modelled spectrum and gradients with a given instrument line shape.
                      In this case, the line shape is defined by ISHAPE and FWHM.
                      Only valid if FWHM>0
        
        INPUTS :
            nwave :: Number of calculation wavenumbers
            vwave(nwave) :: Calculation wavenumbers
            y(nwave) :: Modelled spectrum
            dydx(nwave,nx) :: Modelled gradients with respect to each element of the state vector
            nconv :: Number of convolution wavenumbers
            vconv(nconv) :: Convolution wavenumbers
            nfil(nconv) :: Number of wavenumbers required to define the Instrument Lineshape
                            in each convolution wavenumber
            vfil(nfil,nconv) :: Wavenumbers required to define the Instrument 
                                Lineshape in each convolution wavenumber
            afil(nfil,nconv) :: Function defining the Instrument Lineshape in each convolution wavenumber


        OPTIONAL INPUTS: none
        
        OUTPUTS :
        
            yout(nconv,ngeom) :: Convolved spectrum
            dyoutdx(nconv,ngeom,nx) :: Convolved gradients

        CALLING SEQUENCE:
        
            yout,dyoutdx = lblconvg_fil(nwave,vwave,y,dydx,nconv,vconv,ishape,fwhm)
        
        MODIFICATION HISTORY : Juan Alday (29/04/2021)
        
    """

    #If only one geometry needs to be convolved
    if ( (y.ndim==1) & (dydx.ndim==2)):
    
        #It is assumed all geometries cover the same spectral range
        nx = dydx.shape[1]

        #if dydx.shape[0]!=nconv:
        #    raise ValueError('error in lblconvg :: Number of elements in dydx must be nconv')
        #if y.shape[0]!=nconv:
        #    raise ValueError('error in lblconvg :: Number of elements in y must be nconv')

        yout = np.zeros((nconv))
        ynor = np.zeros((nconv))
        gradout = np.zeros((nconv,nx))
        gradnorm = np.zeros((nconv,nx))

        #Line shape for each convolution number in each case is read from .fil file
        for j in range(nconv):
            v1 = vfil[0,j]
            v2 = vfil[nfil[j]-1,j]
            #Find relevant points in tabulated files
            inwave1 = np.where( (vwave>=v1) & (vwave<=v2) )
            inwave = inwave1[0]

            np1 = len(inwave)
            xp = np.zeros((nfil[j]))
            yp = np.zeros((nfil[j]))
            xp[:] = vfil[0:nfil[j],j]
            yp[:] = afil[0:nfil[j],j]

            for i in range(np1):
                #Interpolating (linear) for finding the lineshape at the calculation wavenumbers
                f1 = np.interp(vwave[inwave[i]],xp,yp)
                if f1>0.0:
                    yout[j] = yout[j] + f1*y[inwave[i]]
                    ynor[j] = ynor[j] + f1
                    gradout[j,:] = gradout[j,:] + f1*dydx[inwave[i],:]
                    gradnorm[j,:] = gradnorm[j,:] + f1

            yout[j] = yout[j]/ynor[j]
            gradout[j,:] = gradout[j,:]/gradnorm[j,:]

    return yout,gradout<|MERGE_RESOLUTION|>--- conflicted
+++ resolved
@@ -1632,88 +1632,11 @@
             wavemin = self.invert_doppler_shift(wavemin)
             wavemax = self.invert_doppler_shift(wavemax)
         
-<<<<<<< HEAD
-        
-        if Spectroscopy is not None:
-        
-            #if (vkstep < 0.0 or fwhm == 0.0):
-            if self.FWHM==0:
-                
-                wave = np.zeros(self.NCONV[IGEOM])
-                wave[:] = self.VCONV[0:self.NCONV[IGEOM],IGEOM]
-                self.WAVE = wave
-                self.NWAVE = self.NCONV[IGEOM]
-
-            elif self.FWHM<0.0:
-                
-                wavemin = 1.0e10
-                wavemax = 0.0
-                for i in range(self.NCONV[IGEOM]):
-                    vminx = self.VFIL[0,i]
-                    vmaxx = self.VFIL[self.NFIL[i]-1,i]
-                    if vminx<wavemin:
-                        wavemin = vminx
-                    if vmaxx>wavemax:
-                        wavemax= vmaxx
-
-                if (wavemin<Spectroscopy.WAVE.min() or wavemax>Spectroscopy.WAVE.max()):
-                    raise ValueError('error from wavesetc :: Channel wavelengths not covered by k-tables')
-
-                #Selecting the necessary wavenumbers
-                iwavemin = np.argmin(np.abs(Spectroscopy.WAVE,wavemin))
-                wave0min = Spectroscopy.WAVE[iwavemin]
-                iwavemax = np.argmin(np.abs(Spectroscopy.WAVE,wavemax))
-                wave0max = Spectroscopy.WAVE[iwavemax]
-
-                if wave0min>wavemin:
-                    iwavemin = iwavemin - 1
-                if wave0max<wavemax:
-                    iwavemax = iwavemax + 1
-
-                iwave = np.linspace(iwavemin,iwavemax,iwavemax-iwavemin+1,dtype='int32')
-
-                self.WAVE = Spectroscopy.WAVE[iwave]
-                self.NWAVE = len(self.WAVE)
-
-            elif self.FWHM>0.0:
-                
-                dv = self.FWHM * 0.5
-                wavemin = self.VCONV[0,IGEOM] - dv
-                wavemax = self.VCONV[self.NCONV[IGEOM]-1,IGEOM] + dv
-
-                if (wavemin<Spectroscopy.WAVE.min() or wavemax>Spectroscopy.WAVE.max()):
-                    Spectroscopy.summary_info()
-                    raise ValueError(f'error from wavesetc :: Channel wavelengths not covered by k-tables. k-table range [{Spectroscopy.WAVE.min()}, {Spectroscopy.WAVE.max()}], VCONV range [{wavemin}, {wavemax}]')
-
-                
-                iwave = np.where( (Spectroscopy.WAVE>=wavemin) & (Spectroscopy.WAVE<=wavemax) )
-                iwave = iwave[0]
-                
-                # Need to account for wavemin/wavemax not always lying on a k-table wavelength grid boundary
-                if Spectroscopy.WAVE[iwave[0]] > wavemin:
-                    iwave = np.concatenate((np.array([iwave[0]-1],dtype=int), iwave), axis=0)
-                if Spectroscopy.WAVE[iwave[-1]] < wavemax:
-                    iwave = np.concatenate((iwave, np.array([iwave[-1]+1],dtype=int)), axis=0)
-                    
-                self.WAVE = Spectroscopy.WAVE[iwave]
-                self.NWAVE = len(self.WAVE)
-
-            else:
-                raise ValueError('error :: Measurement FWHM is not defined')
-
-        else:
-            
-            wave = np.zeros(self.NCONV[IGEOM])
-            wave[:] = self.VCONV[0:self.NCONV[IGEOM],IGEOM]
-            self.WAVE = wave
-            self.NWAVE = self.NCONV[IGEOM]
-=======
         #Sorting the wavenumbers if the ILS is flipped
         if wavemin>=wavemax:
             raise ValueError('error in wavesetc :: the spectral points defining the instrument lineshape must be increasing')
 
         return wavemin,wavemax
->>>>>>> 55e204c0
 
     #################################################################################################################
 
@@ -1934,25 +1857,6 @@
 
             if self.FWHM>0.0:
 
-<<<<<<< HEAD
-                nwave1 = self.NWAVE
-                
-                # make new holders
-                nwave_max = self.NWAVE+2
-                wave1 = np.zeros(nwave_max)
-                y1 = np.zeros(nwave_max)
-                wave1[1:-1] = self.WAVE
-                y1[1:-1] = ModSpec[0:self.NWAVE]
-
-                #Extrapolating the last wavenumber
-                iup = 0
-                if((self.VCONV[self.NCONV[IGEOM],IGEOM]+self.FWHM/2.0) > self.WAVE.max()):
-                    # If the last wavenumber in the measurement is outside the range taken from k/l-tables
-                    # we must extrapolate what the last k/l-table value should be
-                    wave1[-1] = self.VCONV[self.NCONV[IGEOM],IGEOM] + self.FWHM
-                    frac = (ModSpec[self.NWAVE-1]-ModSpec[self.NWAVE-2])/(self.WAVE[self.NWAVE-1]-self.WAVE[self.NWAVE-2])
-                    y1[-1] = ModSpec[Measurement.NWAVE-1] + frac * (wave1[-1]-self.WAVE[self.NWAVE-1])
-=======
                 nwave1 = NWAVE
                 wave1 = np.zeros(nwave+2)
                 y1 = np.zeros(nwave+2)
@@ -1966,19 +1870,12 @@
                     wave1[nwave1-1] = self.VCONV[self.NCONV[IGEOM],IGEOM] + self.FWHM
                     frac = (ModSpec[NWAVE-1]-ModSpec[NWAVE-2])/(Wave[NWAVE-1]-Wave[NWAVE-2])
                     y1[nwave-1] = ModSpec[NWAVE-1] + frac * (wave1[nwave1-1]-Wave[NWAVE-1])
->>>>>>> 55e204c0
                     iup=1
 
                 #Extrapolating the first wavenumber
                 idown = 0
-<<<<<<< HEAD
-                if((self.VCONV[0,IGEOM]-self.FWHM/2.0) < self.WAVE.min()):
-                    # If the first wavenumber in the measurement is outside the range taken from k/l-tables
-                    # we must extrapolate what the first k/l-table value should be
-=======
                 if(self.VCONV[0,IGEOM]<(Wave.min()+self.FWHM/2.)):
                     nwave1 = nwave1 + 1
->>>>>>> 55e204c0
                     wave1[0] = self.VCONV[0,IGEOM] - self.FWHM
                     frac = (ModSpec[1] - ModSpec[2])/(Wave[1]-Wave[0])
                     y1[0] = ModSpec[0] + frac * (wave1[0] - Wave[0])
