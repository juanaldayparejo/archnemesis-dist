#!/usr/local/bin/python3
# -*- coding: utf-8 -*-
"""
Created on Tue Mar 16 17:27:12 2021

@author: jingxuanyang and juanaldayparejo

Atmosphere Class.
"""
from archnemesis import Data
from archnemesis import *
import numpy as np
from scipy.special import legendre

class Atmosphere_0:
    """
    Clear atmosphere. Simplest possible profile.
    """
    def __init__(self, runname='', Fortran = False, NP=10, NVMR=6, NDUST=0, NLOCATIONS=1, IPLANET=-1, AMFORM=1):
        """
        Set up an atmosphere profile with NP points and NVMR gases.
        Use the class methods to edit Height, Pressure, Temperature and
        gas Volume Mixing Ratios after creating an Atmosphere_0 object, e.g.
            atm = Atmosphere_0('Jupiter',100,6,[1,2,4,5,39,40],
                      [0,0,0,0,0,0],0,1,1)
            atm.edit_H(your_height_profile)
            atm.edit_P(your_pressure_profile)
            atm.edit_T(your_temperature_profile)
            atm.edit_VMR(your_VMR_profile)
        Can write to a *.prf file in Nemesis format.

        Inputs
        ------
        @param runname: str
            Name of this particular profile (no space)
        @param NP: int,
            Number of points defined in the profile
        @param NVMR: int
            Number of gases in the profile (expressed as volume mixing ratios)
        @param IPLANET: int
            Planet ID
        @param LATITUDE: real
            Planetocentric latitude
        @param AMFORM: int,
            Format of the atmospheric profile, default AMFORM=1:
            assume that at each level the VMRs add up to 1.0.

        Attributes
        ----------
        @attribute ID: 1D array
            Gas ID for each gas to be defined in the profile
        @attribute ISO: 1D array
            Isotope ID for each gas, default 0 for all
            isotopes in terrestrial relative abundance
        @attribute H: 1D array
            Height in m of each points above reference level:
            ground for terrestrial planets,
            usually 1-bar level for gas giants
        @attribute P: 1D array
            Pressure in Pa of each point defined in the profile
        @attribute T: 1D array
            Temperature in K at each point defined in the profile
        @attribute VMR: 2D array
            VMR[i,j] is Volume Mixing Ratio of gas j at vertical point i
            the column j corresponds to the gas with RADTRANS ID ID[j]
            and RADTRANS isotope ID ISO[j]
        @attribute MOLWT: float
            Molecular weight of the atmosphere in kg mol-1
        @attribute PARAH2: 1D array
            Verical profile of para-H2 fraction (para-H2/total amount of H2). 
            The value 1-PARAH2 would be the ortho-H2 fraction.

        
        Methods
        -------
        Atmosphere_0.assess()
        Atmosphere_0.summary_info()
        Atmosphere_0.write_hdf5()
        Atmosphere_0.read_hdf5()

        Atmosphere_0.edit_H()
        Atmosphere_0.edit_P()
        Atmosphere_0.edit_T()
        Atmosphere_0.edit_VMR()
        Atmosphere_0.edit_DUST()

        Atmosphere_0.adjust_VMR()
        Atmosphere_0.adjust_hydrostatP()
        Atmosphere_0.adjust_hydrostatH()
        Atmosphere_0.calc_molwt()
        Atmosphere_0.calc_rho()
        Atmosphere_0.calc_numdens()
        Atmosphere_0.calc_radius()
        Atmosphere_0.calc_grav()

        Atmosphere_0.locate_gas()
        Atmosphere_0.add_gas()
        Atmosphere_0.remove_gas()
        Atmosphere_0.update_gas()
        
        Atmosphere_0.select_location()
        Atmosphere_0.calc_coldens()
        
        Atmosphere_0.read_ref()
        Atmosphere_0.write_ref()
        Atmosphere_0.read_aerosol()
        Atmosphere_0.write_aerosol()
        Atmosphere_0.read_parah2()
        Atmosphere_0.write_parah2()
        Atmosphere_0.read_vpf()

        Atmosphere_0.plot_Atm()
        Atmosphere_0.plot_Dust()
        Atmosphere_0.plot_map()
        """

        self.runname = runname
        self.NP = NP
        self.NVMR = NVMR
        self.NDUST = NDUST
        self.IPLANET = IPLANET
        self.AMFORM = AMFORM
        self.NLOCATIONS = NLOCATIONS
        self.Fortran = Fortran

        # Input the following profiles using the edit_ methods.
        self.RADIUS = None    #float of (NLOCATIONS) #m
        self.LATITUDE = None  #float or (NLOCATIONS)
        self.LONGITUDE = None #float or (NLOCATIONS)
        self.ID = None #np.zeros(NVMR)
        self.ISO = None #np.zeros(NVMR)
        self.H = None # np.zeros(NP) or np.zeros((NP,NLOCATIONS)) #m
        self.P = None # np.zeros(NP) or np.zeros((NP,NLOCATIONS)) #Pa
        self.T =  None # np.zeros(NP) or np.zeros((NP,NLOCATIONS)) #K
        self.MOLWT = None #np.zeros(NP) or np.zeros((NP,NLOCATIONS)) #kg mol-1
        self.GRAV = None #np.zeros(NP) or np.zeros((NP,NLOCATIONS))    
        self.VMR = None # np.zeros((NP,NVMR)) or np.zeros((NP,NVMR,NLOCATIONS)) 
        self.DUST = None # np.zeros((NP,NDUST)) or np.zeros((NP,NDUST,NLOCATIONS)) #particles per m3
        self.DUST_UNITS_FLAG = None # np.zeros(NDUST), -1 for legacy units (g cm^-3), None for standard (number m^-3)
        self.DUST_RENORMALISATION = {} # flags for normalising clouds to specific opacity
        self.PARAH2 = None # np.zeros(NP) 
        
        self.SVP = {} # Flags for limiting gas profiles to saturated profiles (from .vpf file)
    ##################################################################################

    def assess(self):
        """
        Assess whether the different variables have the correct dimensions and types
        """

        #Checking some common parameters to all cases
        assert np.issubdtype(type(self.NP), np.integer) == True , \
            'NP must be int'
        assert self.NP > 0 , \
            'NP must be >0'
        
        assert np.issubdtype(type(self.NVMR), np.integer) == True , \
            'NVMR must be int'
        assert self.NP > 0 , \
            'NVMR must be >0'
        
        assert np.issubdtype(type(self.NLOCATIONS), np.integer) == True , \
            'NLOCATIONS must be int'
        assert self.NLOCATIONS > 0 , \
            'NLOCATIONS must be >0'
        
        assert np.issubdtype(type(self.AMFORM), np.integer) == True , \
            'AMFORM must be int'
        assert self.AMFORM >= 0 , \
            'AMFORM must be >=0 and <=2'
        assert self.AMFORM <= 2 , \
            'AMFORM must be >=0 and <=2'
        
        assert np.issubdtype(type(self.IPLANET), np.integer) == True , \
            'IPLANET must be int'
        assert self.IPLANET > 0 , \
            'IPLANET must be >0'

        assert len(self.ID) == self.NVMR , \
            'ID must have size (NVMR)'
        assert len(self.ISO) == self.NVMR , \
            'ISO must have size (NVMR)'
        
        if self.NLOCATIONS==1:

            assert np.issubdtype(type(self.LATITUDE), float) == True , \
                'LATITUDE must be float'
            assert abs(self.LATITUDE) < 90.0 , \
                'LATITUDE must be within -90 to 90 degrees'
            assert np.issubdtype(type(self.LONGITUDE), float) == True , \
                'LONGITUDE must be float'
            
            assert len(self.H) == self.NP , \
                'H must have size (NP)'
            assert len(self.P) == self.NP , \
                'P must have size (NP)'
            assert len(self.T) == self.NP , \
                'T must have size (NP)'

            if self.AMFORM==0:            
                if self.MOLWT is not None:
                    exists = True
                else:
                    exists = False           
                assert exists == True , \
                    'MOLWT must be define if AMFORM=0'
            
            assert self.VMR.shape == (self.NP,self.NVMR) , \
                'VMR must have size (NP,NVMR)'
            
            if self.NDUST>0:
                assert self.DUST.shape == (self.NP,self.NDUST) , \
                    'DUST must have size (NP,NDUST)'
                    
            if self.PARAH2 is not None:
                assert len(self.PARAH2) == self.NP , \
                    'PARAH2 must have size (NP)'
                
        elif self.NLOCATIONS>1:

            assert len(self.LATITUDE) == self.NLOCATIONS , \
                'LATITUDE must have size (NLOCATIONS)'
            
            assert len(self.LONGITUDE) == self.NLOCATIONS , \
                'LONGITUDE must have size (NLOCATIONS)'
            
            assert self.H.shape == (self.NP,self.NLOCATIONS) , \
                'H must have size (NP,NLOCATIONS)'
            
            assert self.P.shape == (self.NP,self.NLOCATIONS) , \
                'P must have size (NP,NLOCATIONS)'
            
            assert self.T.shape == (self.NP,self.NLOCATIONS) , \
                'T must have size (NP,NLOCATIONS)'
            
            if self.AMFORM==0:
                if self.MOLWT is not None:
                    exists = True
                else:
                    exists = False           
                assert exists == True , \
                    'MOLWT must be define if AMFORM=0'
                
            assert self.VMR.shape == (self.NP,self.NVMR,self.NLOCATIONS) , \
                'VMR must have size (NP,NVMR,NLOCATIONS)'
            
            if self.NDUST>0:
                assert self.DUST.shape == (self.NP,self.NDUST,self.NLOCATIONS) , \
                    'DUST must have size (NP,NDUST,NLOCATIONS)'
            
            if self.PARAH2 is not None:
                assert self.PARAH2.shape == (self.NP,self.NLOCATIONS) , \
                    'PARAH2 must have size (NP,NLOCATIONS)'

    ##################################################################################

    def summary_info(self):
        """
        Subroutine to print summary of information about the class
        """      
        
        from archnemesis.Data.gas_data import gas_info
        from archnemesis.Data.planet_data import planet_info

        data = planet_info[str(self.IPLANET)]
        print('Planet :: '+data['name'])
        print('Number of profiles :: ',self.NLOCATIONS)
        print('Latitude of profiles :: ',self.LATITUDE)
        print('Number of altitude points :: ',self.NP)
        print('Minimum/maximum heights (km) :: ',self.H.min()/1.0e3,self.H.max()/1.0e3)
        print('Maximum/minimum pressure (atm) :: ',self.P.max()/101325.,self.P.min()/101325.)
        print('Maximum/minimum temperature (K)', self.T.max(),self.T.min())
        if self.GRAV is not None:
            print('Maximum/minimum gravity (m/s2) :: ',np.round(self.GRAV.max(),2),np.round(self.GRAV.min(),2))
        if self.MOLWT is not None:
            print('Maximum/minimum molecular weight :: ',self.MOLWT.max(),self.MOLWT.min())
        print('Number of gaseous species :: ',self.NVMR)
        gasname = ['']*self.NVMR
        for i in range(self.NVMR):
            gasname1 = gas_info[str(self.ID[i])]['name']
            if self.ISO[i]!=0:
                gasname1 = gasname1+' ('+str(self.ISO[i])+')'
            gasname[i] = gasname1
        print('Gaseous species :: ',gasname)
        if self.DUST is not None:
            print('Number of aerosol populations :: ', self.NDUST)
        else:
            print('Number of aerosol populations :: ', 0)

    ##################################################################################

    def write_hdf5(self,runname,inside_telluric=False):
        """
        Write the Atmosphere properties into an HDF5 file
        """

        import h5py
        from archnemesis.Data.gas_data import gas_info
        from archnemesis.Data.planet_data import planet_info

        #Assessing that all the parameters have the correct type and dimension
        self.assess()

        f = h5py.File(runname+'.h5','a')
        
        if inside_telluric is False:
            
            #Checking if Atmosphere already exists
            if ('/Atmosphere' in f)==True:
                del f['Atmosphere']   #Deleting the Atmosphere information that was previously written in the file

            grp = f.create_group("Atmosphere")
            
        else:
            
            #The Atmosphere class must be inserted inside the Telluric class
            if ('/Telluric/Atmosphere' in f)==True:
                del f['Telluric/Atmosphere']   #Deleting the Atmosphere information that was previously written in the file

            grp = f.create_group("Telluric/Atmosphere")

        #Writing the main dimensions
        dset = grp.create_dataset('NP',data=self.NP)
        dset.attrs['title'] = "Number of vertical points in profiles"

        dset = grp.create_dataset('NVMR',data=self.NVMR)
        dset.attrs['title'] = "Number of gaseous species in atmosphere"

        dset = grp.create_dataset('NLOCATIONS',data=self.NLOCATIONS)
        dset.attrs['title'] = "Number of different vertical profiles in atmosphere"

        dset = grp.create_dataset('NDUST',data=self.NDUST)
        dset.attrs['title'] = "Number of aerosol populations in atmosphere"

        dset = grp.create_dataset('IPLANET',data=self.IPLANET)
        dset.attrs['title'] = "Planet ID"
        dset.attrs['type'] = planet_info[str(self.IPLANET)]["name"]

        dset = grp.create_dataset('AMFORM',data=self.AMFORM)
        dset.attrs['title'] = "Type of Molecular Weight calculation"
        if self.AMFORM==0:
            dset.attrs['type'] = "Explicit definition of the molecular weight MOLWT"
            dset = grp.create_dataset('MOLWT',data=self.MOLWT)
            dset.attrs['title'] = "Molecular weight"
            dset.attrs['units'] = "kg mol-1"
        elif self.AMFORM==1:
            dset.attrs['type'] = "Internal calculation of molecular weight with scaling of VMRs to 1"
        elif self.AMFORM==2:
            dset.attrs['type'] = "Internal calculation of molecular weight without scaling of VMRs"

        dset = grp.create_dataset('ID',data=self.ID)
        dset.attrs['title'] = "ID of the gaseous species"

        dset = grp.create_dataset('ISO',data=self.ISO)
        dset.attrs['title'] = "Isotope ID of the gaseous species"

        dset = grp.create_dataset('LATITUDE',data=self.LATITUDE)
        dset.attrs['title'] = "Latitude of each vertical profile"
        dset.attrs['units'] = "Degrees"

        dset = grp.create_dataset('LONGITUDE',data=self.LONGITUDE)
        dset.attrs['title'] = "Longitude of each vertical profile"
        dset.attrs['units'] = "Degrees"

        dset = grp.create_dataset('P',data=self.P)
        dset.attrs['title'] = "Pressure"
        dset.attrs['units'] = "Pa"

        dset = grp.create_dataset('T',data=self.T)
        dset.attrs['title'] = "Temperature"
        dset.attrs['units'] = "K"

        dset = grp.create_dataset('H',data=self.H)
        dset.attrs['title'] = "Altitude"
        dset.attrs['units'] = "m"

        dset = grp.create_dataset('VMR',data=self.VMR)
        dset.attrs['title'] = "Volume mixing ratio"
        dset.attrs['units'] = ""

        if self.NDUST>0:
            dset = grp.create_dataset('DUST',data=self.DUST)
            dset.attrs['title'] = "Aerosol abundance"
            dset.attrs['units'] = "particles m-3"
            
        if self.PARAH2 is not None:
            dset = grp.create_dataset('PARAH2',data=self.PARAH2)
            dset.attrs['title'] = "Para-H2 fraction"

        f.close()

    ##################################################################################

    def read_hdf5(self,runname,inside_telluric=False):
        """
        Read the Atmosphere properties from an HDF5 file
        """

        import h5py

        f = h5py.File(runname+'.h5','r')
        
        if inside_telluric is True:
            name = '/Telluric/Atmosphere'
        else:
            name = '/Atmosphere'

        #Checking if Atmosphere exists
        e = name in f
        if e==False:
            raise ValueError('error :: Atmosphere is not defined in HDF5 file')
        else:

            self.NP = np.int32(f.get(name+'/NP'))
            self.NLOCATIONS = np.int32(f.get(name+'/NLOCATIONS'))
            self.NVMR = np.int32(f.get(name+'/NVMR'))
            self.NDUST = np.int32(f.get(name+'/NDUST'))
            self.AMFORM = np.int32(f.get(name+'/AMFORM'))
            self.IPLANET = np.int32(f.get(name+'/IPLANET'))

            if self.NLOCATIONS==1:
                self.LATITUDE = np.float64(f.get(name+'/LATITUDE'))
                self.LONGITUDE = np.float64(f.get(name+'/LONGITUDE'))
            else:
                self.LATITUDE = np.array(f.get(name+'/LATITUDE'))
                self.LONGITUDE = np.array(f.get(name+'/LONGITUDE'))

            self.ID = np.array(f.get(name+'/ID'))
            self.ISO = np.array(f.get(name+'/ISO'))

            self.H = np.array(f.get(name+'/H'))
            self.P = np.array(f.get(name+'/P'))
            self.T = np.array(f.get(name+'/T'))
            self.VMR = np.array(f.get(name+'/VMR'))

            if self.NDUST>0:
                self.DUST = np.array(f.get(name+'/DUST'))
                self.DUST_UNITS_FLAG = None  #if reading from the HDF5 files units are assumed to be in number density (m^{-3})
                
            parah2 = name+'/PARAH2'
            if parah2 in f:
                self.PARAH2 = np.array(f.get(name+'/PARAH2'))

            if self.AMFORM==0:
                self.MOLWT = np.array(f.get(name+'/MOLWT'))
            if ( (self.AMFORM==1) or (self.AMFORM==2) ):
                self.calc_molwt()

            self.calc_grav()   

            self.assess()  

        f.close()       

    ##################################################################################

    def edit_H(self, array):
        """
        Edit the Height profile.
        @param H_array: 1D or 2D array
            Heights of the vertical points in m
        """
        array = np.array(array)

        if self.NLOCATIONS==1:
            assert len(array) == self.NP, 'H should have NP elements'
            assert ((array[1:]-array[:-1])>0).all(),\
                'H should be strictly increasing'
        elif self.NLOCATIONS>1:
            assert array.shape == (self.NP,self.NLOCATIONS), 'H should have (NP,NLOCATIONS) elements'
        
        self.H = array

    ##################################################################################

    def edit_P(self, array):
        """
        Edit the Pressure profile.
        @param P_array: 1D or 2D array
            Pressures of the vertical points in Pa
        """
        array = np.array(array)

        if self.NLOCATIONS==1:
            assert len(array) == self.NP, 'P should have NP elements'
        elif self.NLOCATIONS>1:
            assert array.shape == (self.NP,self.NLOCATIONS), 'P should have (NP,NLOCATIONS) elements'
        
        self.P = array

    ##################################################################################

    def edit_T(self, array):
        """
        Edit the Temperature profile.
        @param T_array: 1D or 2D array
            Temperature of the vertical points in K
        """
        array = np.array(array)

        if self.NLOCATIONS==1:
            assert len(array) == self.NP, 'T should have NP elements'
        elif self.NLOCATIONS>1:
            assert array.shape == (self.NP,self.NLOCATIONS), 'T should have (NP,NLOCATIONS) elements'
        
        self.T = array

    ##################################################################################

    def edit_VMR(self, array):
        """
        Edit the gas Volume Mixing Ratio profile.
        @param VMR_array: 2D or 3D array
            NP by NVMR array containing the Volume Mixing Ratio of gases.
            VMR_array[i,j] is the volume mixing ratio of gas j at point i.
        """
        array = np.array(array)

        if self.NLOCATIONS==1:
            assert array.shape == (self.NP,self.NVMR), 'VMR should have (NP,NVMR) elements'
        elif self.NLOCATIONS>1:
            assert array.shape == (self.NP,self.NVMR,self.NLOCATIONS), 'VMR should have (NP,NVMR,NLOCATIONS) elements'
        
        self.VMR = array

    ##################################################################################

    def edit_DUST(self, array):
        """
        Edit the aerosol abundance profile.
        @param DUST_array: 2D or 3D array
            Dust abundance in particles m-3. Array size must be (NP,NDUST) or (NP,NDUST,NLOCATIONS)
        """
        array = np.array(array)

        if self.NLOCATIONS==1:
            assert array.shape == (self.NP,self.NDUST), 'DUST should have (NP,NDUST) elements'
        elif self.NLOCATIONS>1:
            assert array.shape == (self.NP,self.NDUST,self.NLOCATIONS), 'DUST should have (NP,NDUST,NLOCATIONS) elements'
        
        self.DUST = array

    ##################################################################################

    def adjust_VMR(self, ISCALE=[1,1,1,1,1,1]):

        """
        Subroutine to adjust the vmrs at a particular level to add up to 1.0.
        Also limits vmrs to svp if specified in .vpf.
        ISCALE :: Flag to indicate if gas vmr can be scaled(1) or not (0).
        """

        ISCALE = np.array(ISCALE)
        jvmr1 = np.where(ISCALE==1)
        jvmr2 = np.where(ISCALE==0)

        if self.NLOCATIONS==1:

            vmr = np.zeros([self.NP,self.NVMR])
            vmr[:,:] = self.VMR
            for ipro in range(self.NP):

                sumtot = np.sum(self.VMR[ipro,:])
                sum1 = np.sum(self.VMR[ipro,jvmr2])

                if sumtot!=1.0:
                    #Need to adjust the VMRs of those gases that can be scaled to
                    #bring the total sum to 1.0
                    xfac = (1.0-sum1)/(sumtot-sum1)
                    vmr[ipro,jvmr1] = self.VMR[ipro,jvmr1] * xfac
                    #self.VMR[ipro,jvmr1] = self.VMR[ipro,jvmr1] * xfac
            
            self.edit_VMR(vmr)

        elif self.NLOCATIONS>1:

            vmr = np.zeros((self.NP,self.NVMR,self.NLOCATIONS))
            vmr[:,:,:] = self.VMR
            for iloc in range(self.NLOCATIONS):
                for ipro in range(self.NP):

                    sumtot = np.sum(self.VMR[ipro,:,iloc])
                    sum1 = np.sum(self.VMR[ipro,jvmr2,iloc])

                    if sumtot!=1.0:
                        #Need to adjust the VMRs of those gases that can be scaled to
                        #bring the total sum to 1.0
                        xfac = (1.0-sum1)/(sumtot-sum1)
                        vmr[ipro,jvmr1,iloc] = self.VMR[ipro,jvmr1,iloc] * xfac
                        #self.VMR[ipro,jvmr1] = self.VMR[ipro,jvmr1] * xfac

            self.edit_VMR(vmr)
            
            
        for i in range(len(self.ID)):
            if (self.ID[i],self.ISO[i]) in self.SVP.keys():
                try:
                    vp,svpflag = self.SVP[(self.ID[i],self.ISO[i])]
                    a,b,c,d = Data.gas_data.svp_coefficients[self.ID[i]]
                except:
                    raise ValueError(f'error :: Could not find saturation vapour coefficients for gas {self.ID[i]}')
                
                svp = vp*np.exp(a + b/self.T + c*self.T + d*self.T**2)
                pp = self.VMR[:,i]*self.P/101325
                self.VMR[:,i] = np.where(pp > svp, svp/(self.P/101325), self.VMR[:,i])
            

    ##################################################################################

    def calc_molwt(self):
        """
        Subroutine to calculate the molecular weight of the atmosphere (kg/mol)
        """
        
        from archnemesis.Data.gas_data import gas_info

        if self.NLOCATIONS==1:

            molwt = np.zeros(self.NP)
            vmrtot = np.zeros(self.NP)
            for i in range(self.NVMR):
                if self.ISO[i]==0:
                    molwt1 = gas_info[str(self.ID[i])]['mmw']
                else:
                    molwt1 = gas_info[str(self.ID[i])]['isotope'][str(self.ISO[i])]['mass']

                vmrtot[:] = vmrtot[:] + self.VMR[:,i]
                molwt[:] = molwt[:] + self.VMR[:,i] * molwt1

        elif self.NLOCATIONS>1:

            molwt1 = np.zeros(self.NVMR)
            for i in range(self.NVMR):
                if self.ISO[i]==0:
                    molwt1[i] = gas_info[str(self.ID[i])]['mmw']
                else:
                    molwt1[i] = gas_info[str(self.ID[i])]['isotope'][str(self.ISO[i])]['mass']

            molwt = np.zeros((self.NP,self.NLOCATIONS))
            vmrtot = np.zeros((self.NP,self.NLOCATIONS))

            for i in range(self.NVMR):
                vmrtot[:,:] = vmrtot[:,:] + self.VMR[:,i,:]
                molwt[:,:] = molwt[:,:] + self.VMR[:,i,:] * molwt1[i]

        molwt = molwt / vmrtot
        self.MOLWT = molwt / 1000.

    ##################################################################################

    def calc_rho(self):
        """
        Subroutine to calculate the atmospheric density (kg/m3) at each level
        """
        
        from archnemesis.Data.gas_data import const
        
        R = const["R"]
        rho = self.P * self.MOLWT / R / self.T

        return rho
    
    ##################################################################################
    
    def calc_numdens(self):
        """
        Subroutine to calculate the atmospheric number density (m-3) at each level
        """
        
        from archnemesis.Data.gas_data import const
        
        k_B = const["k_B"]
        numdens = self.P / k_B / self.T

        return numdens

    ##################################################################################

    def calc_radius(self):
        """
        Subroutine to calculate the radius of the planet at the required latitude
        """
        
        from archnemesis.Data.planet_data import planet_info

        #Getting the information about the planet
        data = planet_info[str(self.IPLANET)]
        xradius = data["radius"] * 1.0e5   #cm
        xellip=1.0/(1.0-data["flatten"])

        #Calculating some values to account for the latitude dependence
        lat = 2 * np.pi * self.LATITUDE/360.      #Latitude in rad
        latc = np.arctan(np.tan(lat)/xellip**2.)   #Converts planetographic latitude to planetocentric
        slatc = np.sin(latc)
        clatc = np.cos(latc)
        Rr = np.sqrt(clatc**2 + (xellip**2. * slatc**2.))  #ratio of radius at equator to radius at current latitude
        radius = (xradius/Rr)*1.0e-5     #Radius of the planet at the given distance (km)

        self.RADIUS = radius * 1.0e3     #Metres

    ##################################################################################

    def calc_grav(self):
        """
        Subroutine to calculate the gravity at each level following the method
        of Lindal et al., 1986, Astr. J., 90 (6), 1136-1146
        """

        from archnemesis.Data.gas_data import const
        from archnemesis.Data.planet_data import planet_info

        #Reading data and calculating some parameters
        Grav = const["G"]
        data = planet_info[str(self.IPLANET)]
        xgm = data["mass"] * Grav * 1.0e24 * 1.0e6
        xomega = 2.*np.pi / (data["rotation"]*24.*3600.)
        xellip=1.0/(1.0-data["flatten"])
        Jcoeff = data["Jcoeff"]
        xcoeff = np.zeros(3)
        xcoeff[0] = Jcoeff[0] / 1.0e3
        xcoeff[1] = Jcoeff[1] / 1.0e6
        xcoeff[2] = Jcoeff[2] / 1.0e8
        xradius = data["radius"] * 1.0e5   #cm
        isurf = data["isurf"]
        name = data["name"]


        #Calculating some values to account for the latitude dependence
        lat = 2 * np.pi * self.LATITUDE/360.      #Latitude in rad [float or (NLOCATIONS)]
        latc = np.arctan(np.tan(lat)/xellip**2.)   #Converts planetographic latitude to planetocentric
        slatc = np.sin(latc)
        clatc = np.cos(latc)
        Rr = np.sqrt(clatc**2 + (xellip**2. * slatc**2.))  #ratio of radius at equator to radius at current latitude [float or (NLOCATIONS)]
        r = (xradius+self.H*1.0e2)/Rr    #Radial distance of each altitude point to centre of planet (cm) [(NP) or (NP,NLOCATIONS)]
        radius = (xradius/Rr)*1.0e-5     #Radius of the planet at the given distance (km)  [float or (NLOCATIONS)]

        self.RADIUS = radius * 1.0e3    

        #Calculating Legendre polynomials
        pol = np.zeros((6,self.NLOCATIONS))
        for i in range(6):
            Pn = legendre(i+1)
            pol[i,:] = Pn([slatc])

        #Evaluate radial contribution from summation
        # for first three terms,
        #then subtract centrifugal effect.
        g = np.ones(self.NLOCATIONS)
        for i in range(3):
            ix = i + 1
            g[:] = g[:] - ((2*ix+1) * Rr**(2 * ix) * xcoeff[ix-1] * pol[2*ix-1,:])

        #gradial = np.zeros((self.NP,self.NLOCATIONS))
        gradial = (g * xgm/r**2.) - (r * xomega**2. * clatc**2.)

        #Evaluate latitudinal contribution for
        # first three terms, then add centrifugal effects

        gtheta1 = np.zeros(self.NLOCATIONS)
        for i in range(3):
            ix = i + 1
            gtheta1 = gtheta1 - (4. * ix**2 * Rr**(2 * ix) * xcoeff[ix-1] * (pol[2*ix-1-1] - slatc * pol[2*ix-1])/clatc)

        gtheta = (gtheta1 * xgm/r**2) + (r * xomega**2 * clatc * slatc)

        #Combine the two components and write the result
        gtot = np.sqrt(gradial**2. + gtheta**2.)*0.01   #m/s2

        self.GRAV = gtot

    ##################################################################################

    def adjust_hydrostatP(self,htan,ptan):
        """
        Subroutine to rescale the pressures of a H/P/T profile according to
        the hydrostatic equation above and below a specified altitude
        given the pressure at that altitude
            htan :: specified altitude (m)
            ptan :: Pressure at specified altitude (Pa)


        Note :: Only valid if NLOCATIONS = 1
            
        """
        
        from archnemesis.Data.gas_data import const

        #if self.NLOCATIONS>1:
        #    raise ValueError('error :: adjust_hydrostatP only works if NLOCATIONS = 1')

        if self.NLOCATIONS==1:

            #First find the level below the reference altitude
            ialt = np.argmin(np.abs(self.H-htan))
            alt0 = self.H[ialt]
            if ( (alt0>htan) & (ialt>0)):
                ialt = ialt -1

            #Calculating the gravity at each altitude level
            self.calc_grav()

            #Calculate the scaling factor
            R = const["R"]
            scale = R * self.T / (self.MOLWT * self.GRAV)   #scale height (m)

            sh =  0.5*(scale[ialt]+scale[ialt+1])
            delh = self.H[ialt+1]-htan
            p = np.zeros(self.NP)
            p[ialt+1] = ptan*np.exp(-delh/sh)
            delh = self.H[ialt]-htan
            p[ialt] = ptan*np.exp(-delh/sh)

            for i in range(ialt+2,self.NP):
                sh =  0.5*(scale[i-1]+scale[i])
                delh = self.H[i]-self.H[i-1]
                p[i] = p[i-1]*np.exp(-delh/sh)

            for i in range(ialt-1,-1,-1):
                sh =  0.5*(scale[i+1]+scale[i])
                delh = self.H[i]-self.H[i+1]
                p[i] = p[i+1]*np.exp(-delh/sh)

            self.edit_P(p)
            
        else:
            
            #Checking that htan and ptan are arrays with size NLOCATIONS
            if len(htan)!=self.NLOCATIONS:
                raise ValueError('error in adjus_thydrostatP :: htan must have NLOCATION elements')

            if len(ptan)!=self.NLOCATIONS:
                raise ValueError('error in adjus_thydrostatP :: ptan must have NLOCATION elements')
            
            for iLOC in range(self.NLOCATIONS):
            
                #First find the level below the reference altitude
                ialt = np.argmin(np.abs(self.H[:,iLOC]-htan[iLOC]))
                alt0 = self.H[ialt,iLOC]
                if ( (alt0>htan[iLOC]) & (ialt>0)):
                    ialt = ialt -1
                
                #Calculating the gravity at each altitude level
                self.calc_grav()

                #Calculate the scaling factor
                R = const["R"]
                scale = R * self.T[:,iLOC] / (self.MOLWT[:,iLOC] * self.GRAV[:,iLOC])   #scale height (m)

                sh =  0.5*(scale[ialt]+scale[ialt+1])
                delh = self.H[ialt+1,iLOC]-htan[iLOC]
                p = np.zeros(self.NP)
                p[ialt+1] = ptan[iLOC]*np.exp(-delh/sh)
                delh = self.H[ialt,iLOC]-htan[iLOC]
                p[ialt] = ptan[iLOC]*np.exp(-delh/sh)

                for i in range(ialt+2,self.NP):
                    sh =  0.5*(scale[i-1]+scale[i])
                    delh = self.H[i,iLOC]-self.H[i-1,iLOC]
                    p[i] = p[i-1]*np.exp(-delh/sh)

                for i in range(ialt-1,-1,-1):
                    sh =  0.5*(scale[i+1]+scale[i])
                    delh = self.H[i,iLOC]-self.H[i+1,iLOC]
                    p[i] = p[i+1]*np.exp(-delh/sh)

                #self.edit_P(p)
                self.P[:,iLOC] = p[:]

    ##################################################################################

    def adjust_hydrostatH(self):
        """
        Subroutine to rescale the heights of a H/P/T profile according to
        the hydrostatic equation above and below the level where height=0.

        Note : Only valid if NLOCATIONS = 1
        """

        from archnemesis.Data.gas_data import gas_info, const

        if self.NLOCATIONS==1:

            #First find the level closest to the 0m altitudef
            ialt = np.argmin(np.abs(self.H-0.0))
            alt0 = self.H[ialt]
            if ( (alt0>0.0) & (ialt>0)):
                ialt = ialt

            xdepth = 100.
            while xdepth>1:

                h = np.zeros(self.NP)
                p = np.zeros(self.NP)
                h[:] = self.H
                p[:] = self.P

                #Calculating the atmospheric depth
                atdepth = h[self.NP-1] - h[0]

                #Calculate the gravity at each altitude level
                self.calc_grav()
                #Calculate the scale height
                R = const["R"]
                scale = R * self.T / (self.MOLWT * self.GRAV)   #scale height (m)

                p[:] = self.P
                if ((ialt>0) & (ialt<self.NP-1)):
                    h[ialt] = 0.0

                nupper = self.NP - ialt - 1
                for i in range(ialt+1,self.NP):
                    sh = 0.5 * (scale[i-1] + scale[i])
                    #self.H[i] = self.H[i-1] - sh * np.log(self.P[i]/self.P[i-1])
                    h[i] = h[i-1] - sh * np.log(p[i]/p[i-1])

                for i in range(ialt-1,-1,-1):
                    sh = 0.5 * (scale[i+1] + scale[i])
                    #self.H[i] = self.H[i+1] - sh * np.log(self.P[i]/self.P[i+1])
                    h[i] = h[i+1] - sh * np.log(p[i]/p[i+1])

                #atdepth1 = self.H[self.NP-1] - self.H[0]
                atdepth1 = h[self.NP-1] - h[0]

                xdepth = 100.*abs((atdepth1-atdepth)/atdepth)

                self.H = h[:]

                #Re-Calculate the gravity at each altitude level
                self.calc_grav()
                
        else:
            
            
            #It is assumed that the 0.0 altitude level is at the level position in all profiles
            ialtx = np.argmin(np.abs(self.H),axis=0)
            ialt = np.unique(ialtx)
            
            if len(ialt)!=1:
                raise ValueError('error in adjust_hydrostatH :: when using multiple locations it is assumed that the z = 0.0 km is at the same level index')
            else:
                ialt = int(ialt[0])

            altx = self.H[ialt,:]
            ialtx = np.zeros(self.NLOCATIONS,dtype='int32')
            for iLOC in range(self.NLOCATIONS):
                if((altx[iLOC]>0.0) & (ialt>0)):
                    ialtx[iLOC] = ialt -1
                    
            ialt = np.unique(ialtx)
            if len(ialt)!=1:
                raise ValueError('error in adjust_hydrostatH :: when using multiple locations it is assumed that the z = 0.0 km is at the same level index')
            else:
                ialt = int(ialt[0])


            xdepth = np.ones(self.NLOCATIONS)*100.
            while xdepth.max()>1.0:
                
                h = np.zeros(self.H.shape)
                p = np.zeros(self.H.shape)
                h[:,:] = self.H[:,:]
                p[:,:] = self.P[:,:]
            
                #Calculating the atmospheric depth
                atdepth = self.H[self.NP-1,:] - self.H[0,:]

                #Calculate the gravity at each altitude level
                self.calc_grav()

                #Calculate the scale height
                R = const["R"]
                scale = R * self.T / (self.MOLWT * self.GRAV)   #scale height (m)

                if ((ialt>0) & (ialt<self.NP-1)):
                    h[ialt,:] = 0.0

                nupper = self.NP - ialt - 1
                for i in range(ialt+1,self.NP):
                    sh = 0.5 * (scale[i-1,:] + scale[i,:])
                    h[i,:] = h[i-1,:] - sh[:] * np.log(p[i,:]/p[i-1,:])

                for i in range(ialt-1,-1,-1):
                    sh = 0.5 * (scale[i+1,:] + scale[i,:])
                    h[i,:] = h[i+1,:] - sh[:] * np.log(p[i,:]/p[i+1,:])

                atdepth1 = h[self.NP-1,:] - h[0,:]

                xdepth = 100.*abs((atdepth1-atdepth)/atdepth)

                self.H[:,:] = h[:,:]

                #Re-Calculate the gravity at each altitude level
                self.calc_grav()

    ##################################################################################

    def locate_gas(self,gasID,isoID):
        """
        Subroutine to locate a gas in the reference atmosphere
            gasID :: Radtran ID of the gas
            isoID :: Radtran isotopologue ID of the gas
        """

        for i, (id_val, iso_val) in enumerate(zip(self.ID, self.ISO)):
            if id_val == gasID and iso_val == isoID:
                return i
        return None

    ##################################################################################

    def add_gas(self,gasID,isoID,vmr):
        """
        Subroutine to add a gas into the reference atmosphere
            gasID :: Radtran ID of the gas
            isoID :: Radtran isotopologue ID of the gas
            vmr(NP) :: Volume mixing ratio of the gas at each altitude level (alternatively it can be (NP,NLOCATIONS))
        """

        ngas = self.NVMR + 1

        if self.NLOCATIONS==1:

            if len(vmr)!=self.NP:
                raise ValueError('error in Atmosphere.add_gas() :: Number of altitude levels in vmr must be the same as in Atmosphere')
            else:
                vmr1 = np.zeros([self.NP,ngas])
                gasID1 = np.zeros(ngas,dtype='int32')
                isoID1 = np.zeros(ngas,dtype='int32')
                vmr1[:,0:self.NVMR] = self.VMR
                vmr1[:,ngas-1] = vmr[:]
                gasID1[0:self.NVMR] = self.ID
                isoID1[0:self.NVMR] = self.ISO
                gasID1[ngas-1] = gasID
                isoID1[ngas-1] = isoID
                self.NVMR = ngas
                self.ID = gasID1
                self.ISO = isoID1
                self.edit_VMR(vmr1)

        elif self.NLOCATIONS>1:

            if vmr.shape!=(self.NP,self.NLOCATIONS):
                raise ValueError('error in Atmosphere.add_gas() :: vmr must have size (NP,NLOCATIONS)')
            else:
                vmr1 = np.zeros([self.NP,ngas,self.NLOCATIONS])
                gasID1 = np.zeros(ngas,dtype='int32')
                isoID1 = np.zeros(ngas,dtype='int32')
                vmr1[:,0:self.NVMR,:] = self.VMR[:,:,:]
                vmr1[:,ngas-1,:] = vmr[:,:]
                gasID1[0:self.NVMR] = self.ID
                isoID1[0:self.NVMR] = self.ISO
                gasID1[ngas-1] = gasID
                isoID1[ngas-1] = isoID
                self.NVMR = ngas
                self.ID = gasID1
                self.ISO = isoID1
                self.edit_VMR(vmr1)

    ##################################################################################

    def remove_gas(self,gasID,isoID):
        """
        Subroutine to remove a gas from the reference atmosphere
            gasID :: Radtran ID of the gas
            isoID :: Radtran isotopologue ID of the gas
        """

        igas = np.where( (self.ID==gasID) & (self.ISO==isoID) )
        igas = igas[0]

        if len(igas)>1:
            print('warning in Atmosphere.remove_gas() :: Two gases with same Gas ID and Iso ID. Removing the second one by default')
            igas = igas[1]

        if len(igas)==0:
            print('error in Atmosphere.remove_gas() :: Gas ID and Iso ID not found in reference atmosphere')
        else:

            self.NVMR = self.NVMR - 1
            self.ID = np.delete(self.ID,igas,axis=0)
            self.ISO = np.delete(self.ISO,igas,axis=0)
            self.edit_VMR(np.delete(self.VMR,igas,axis=1))

    ##################################################################################

    def update_gas(self,gasID,isoID,vmr):
        """
        Subroutine to update a gas into the reference atmosphere
            gasID :: Radtran ID of the gas
            isoID :: Radtran isotopologue ID of the gas
            vmr(NP) :: Volume mixing ratio of the gas at each altitude level (or (NP,NLOCATIONS))
        """

        igas = np.where( (self.ID==gasID) & (self.ISO==isoID) )
        igas = igas[0]


        if len(vmr)!=self.NP:
            raise ValueError('error in Atmosphere.update_gas() :: Number of altitude levels in vmr must be the same as in Atmosphere')

        if len(igas)==0:
            raise ValueError('error in Atmosphere.update_gas() :: Gas ID and Iso ID not found in reference atmosphere')
        else:
            if self.NLOCATIONS==1:
                vmr1 = np.zeros((self.NP,self.NVMR))
                vmr1[:,:] = self.VMR
                vmr1[:,igas[0]] = vmr[:]
                self.edit_VMR(vmr1)
            elif self.NLOCATIONS>1:
                vmr1 = np.zeros((self.NP,self.NVMR,self.NLOCATIONS))
                vmr1[:,:,:] = self.VMR
                vmr1[:,igas[0],:] = vmr[:,:]
                self.edit_VMR(vmr1)

    ##################################################################################

    def normalise_dust(self,idust):
        """
        Subroutine to normalise the column of a given aerosol population so that the column optical
        depth is given by the values in Scatter.KEXT
        
        This function is very useful if wanting to work with optical depths rather than with aerosol density.
        
        If normalising the aerosol profile with this function, the column optical depth for the aerosol population
        will be given by the value in Scatter.KEXT. 
    
        Inputs
        ______
        
        idust :: Index of the aerosol population to normalise
        """

        from scipy import integrate

        if self.NLOCATIONS==1:

            #We assume that what is in DUST is in particles m-3, and we integrate it over altitude to get dust column in particles m-2
            dust_col = integrate.simpson(self.DUST[:,idust], x=self.H) 

            #Normalising the aerosol profile so that the column is 1 particles m-2
            self.DUST[:,idust] /= dust_col
            
            #Applying a factor of 1.0e4 because the values in Scatter.KEXT are in cm2
            self.DUST[:,idust] *= 1.0e4
            
            #This way we will have that the column optical depth of this aerosol population is given by Scatter.KEXT 

        else:
            
            for ilocation in range(self.NLOCATIONS):
            
                #We assume that what is in DUST is in particles m-3, and we integrate it over altitude to get dust column in particles m-2
                dust_col = integrate.simpson(self.DUST[:,idust,ilocation], x=self.H[:,ilocation]) 

                #Normalising the aerosol profile so that the column is 1 particles m-2
                self.DUST[:,idust,ilocation] /= dust_col
                
                #Applying a factor of 1.0e4 because the values in Scatter.KEXT are in cm2
                self.DUST[:,idust,ilocation] *= 1.0e4
                
                #This way we will have that the column optical depth of this aerosol population is given by Scatter.KEXT 

    ##################################################################################

    def select_location(self,iLOCATION):
        """
        Subroutine to select only one geometry from the Atmosphere class (and remove all the others)
        """
        
        if iLOCATION>self.NLOCATIONS-1:
            raise ValueError('error in select_location :: iLOCATION must be between 0 and NLOCATIONS-1',[0,self.NLOCATIONS-1])

        self.NLOCATIONS = 1
        self.edit_P(self.P[:,iLOCATION])
        self.edit_T(self.T[:,iLOCATION])
        self.edit_H(self.H[:,iLOCATION])
        self.edit_VMR(self.VMR[:,:,iLOCATION])
        
        self.LATITUDE = self.LATITUDE[iLOCATION]
        self.LONGITUDE = self.LONGITUDE[iLOCATION]
        
        if self.NDUST>0:
            self.edit_DUST(self.DUST[:,:,iLOCATION])
        
        if self.AMFORM!=0:
            self.calc_molwt()
            
        self.calc_grav()
        self.calc_radius()
        
        self.assess()
        
    ##################################################################################

    def read_ref(self):
        """
        Fills the parameters of the Atmospheric class by reading the .ref file
        """


        #Checking if there are lines starting with #
        with open(self.runname+'.ref', 'r') as file:
            
            i0 = 0
            for line in file:
                # Skip lines starting with #
                if line.startswith('#'):
                    i0 = i0 + 1
                else:
                    break
                
        
        #Opening file
        f = open(self.runname+'.ref','r')
        
        #Skipping all lines starting with #
        for i in range(i0):
            header = f.readline()
         
        #Reading first and second lines
        tmp = np.fromfile(f,sep=' ',count=1,dtype='int')
        amform = int(tmp[0])
        tmp = np.fromfile(f,sep=' ',count=1,dtype='int')

        #Reading third line
        tmp = f.readline().split()
        nplanet = int(tmp[0])
        xlat = float(tmp[1])
        npro = int(tmp[2])
        ngas = int(tmp[3])
        if amform==0:
            molwt = float(tmp[4])

        #Reading gases
        gasID = np.zeros(ngas,dtype='int')
        isoID = np.zeros(ngas,dtype='int')
        for i in range(ngas):
            tmp = np.fromfile(f,sep=' ',count=2,dtype='int')
            gasID[i] = int(tmp[0])
            isoID[i] = int(tmp[1])

        #Reading profiles
        height = np.zeros(npro)
        press = np.zeros(npro)
        temp = np.zeros(npro)
        vmr = np.zeros((npro,ngas))
        s = f.readline().split()
        for i in range(npro):
            tmp = np.fromfile(f,sep=' ',count=ngas+3,dtype='float')
            height[i] = float(tmp[0])
            press[i] = float(tmp[1])
            temp[i] = float(tmp[2])
            for j in range(ngas):
                vmr[i,j] = float(tmp[3+j])

        #Storing the results into the atmospheric class
        self.NP = npro
        self.NVMR = ngas
        self.ID = gasID
        self.ISO = isoID
        self.IPLANET = nplanet
        self.LATITUDE = xlat
        self.LONGITUDE = 0.0
        self.AMFORM = amform
        self.NLOCATIONS = 1
        self.edit_H(height*1.0e3)
        self.edit_P(press*101325.)
        self.edit_T(temp)
        self.edit_VMR(vmr)

        if ( (self.AMFORM==1) or (self.AMFORM==2) ):
            self.calc_molwt()
        else:
            molwt1 = np.zeros(npro)
            molwt1[:] = molwt
            self.MOLWT = molwt1 / 1000.   #kg/mole

        self.calc_grav()

    ##################################################################################

    def write_ref(self):
        """
        Write the current atmospheric profiles into the .ref file
        """

        if self.NLOCATIONS>1:
            raise ValueError('error :: write_ref only works if NLOCATIONS=1')

        fref = open(self.runname+'.ref','w')
        fref.write('\t %i \n' % (self.AMFORM))
        nlat = 1    #Would need to be updated to include more latitudes
        fref.write('\t %i \n' % (nlat))

        if self.AMFORM==0:
            fref.write('\t %i \t %7.4f \t %i \t %i \t %7.4f \n' % (self.IPLANET,self.LATITUDE,self.NP,self.NVMR,self.MOLWT[0]*1.0e3))
        else:
            fref.write('\t %i \t %7.4f \t %i \t %i \n' % (self.IPLANET,self.LATITUDE,self.NP,self.NVMR))

        gasname = [''] * self.NVMR
        header = [''] * (3+self.NVMR)
        header[0] = 'height(km)'
        header[1] = 'press(atm)'
        header[2] = 'temp(K)  '
        str1 = header[0]+'\t'+header[1]+'\t'+header[2]
        for i in range(self.NVMR):
            fref.write('\t %i \t %i\n' % (self.ID[i],self.ISO[i]))
            strgas = 'GAS'+str(i+1)+'_vmr'
            str1 = str1+'\t'+strgas

        fref.write(str1+'\n')

        for i in range(self.NP):
            str1 = str('{0:7.3f}'.format(self.H[i]/1.0e3))+'\t'+str('{0:7.6e}'.format(self.P[i]/101325.))+'\t'+str('{0:7.4f}'.format(self.T[i]))
            for j in range(self.NVMR):
                str1 = str1+'\t'+str('{0:7.6e}'.format(self.VMR[i,j]))
            fref.write(str1+'\n')

        fref.close()

    ##################################################################################

    def read_aerosol(self):
        """
        Read the aerosol profiles from an aerosol.ref file
        
        Note: The units of the aerosol.ref file in NEMESIS are in particles per gram of atmosphere, while the units of the aerosols
              in the Atmosphere class are in particles per m3. Therefore, when reading the file an internal unit conversion is
              applied, but it requires the pressure and temperature profiles to be defined prior to reading the aerosol.ref file.
        """

        if self.NLOCATIONS!=1:
            raise ValueError('error :: read_aerosol only works if NLOCATIONS=1')
            
        #Checking if there are lines starting with #
        with open('aerosol.ref', 'r') as file:
            
            i0 = 0
            for line in file:
                # Skip lines starting with #
                if line.startswith('#'):
                    i0 = i0 + 1
                else:
                    break
                
        #Opening file
        f = open('aerosol.ref','r')

        #Reading header
        for i in range(i0):
            header = f.readline()

        #Reading first line
        tmp = np.fromfile(f,sep=' ',count=2,dtype='int')
        npro = tmp[0]
        naero = tmp[1]

        #Reading data
        height = np.zeros(npro)
        aerodens = np.zeros((npro,naero))
        for i in range(npro):
            tmp = np.fromfile(f,sep=' ',count=naero+1,dtype='float')
            height[i] = tmp[0]
            for j in range(naero):
                aerodens[i,j] = tmp[j+1]  #particle per gram of atm

        #Storing the results into the atmospheric class
        if self.NP==None:
            self.NP = npro
        else:
            if self.NP!=npro:
                raise ValueError('Number of altitude points in aerosol.ref must be equal to NP')

        #Filling the information into the class
        self.NP = npro
        self.NDUST = naero
        if self.H is None:
            self.edit_H(height*1.0e3)   #m

        self.DUST_UNITS_FLAG = -1*np.ones(self.NDUST)  #if reading from the NEMESIS files units are assumed to be particles per gram of atm
        self.edit_DUST(aerodens)    #particles per gram of atm

    ##################################################################################

    def write_aerosol(self):
        """
        Write current aerosol profile to a aerosol.ref file in Nemesis format.
        
        Note: The units of the aerosol.ref file in NEMESIS are in particles per gram of atmosphere, while the units of the aerosols
              in the Atmosphere class are in particles per m3. Therefore, when writing the file an internal unit conversion is
              applied, but it requires the pressure and temperature profiles to be defined prior to writing the aerosol.ref file.
        """

        if self.NLOCATIONS!=1:
            raise ValueError('error :: read_aerosol only works if NLOCATIONS=1')
            
        #Check if the density can be calculated
        if((self.T is not None) & (self.P is not None)):
            rho = self.calc_rho()  #kg/m3
            xscale = rho * 1000.
        else:
            xscale = 1.
            print('warning :: reading aerosol.ref file but density is not define. Units of Atmosphere_0.DUST are in particles per gram of atmosphere')
            

        f = open('aerosol.ref','w')
        f.write('#aerosol.ref\n')
        f.write('{:<15} {:<15}'.format(self.NP, self.NDUST))
        for i in range(self.NP):
            f.write('\n{:<15.3f} '.format(self.H[i]*1e-3))
            if self.NDUST >= 1:
                for j in range(self.NDUST):
                    f.write('{:<15.3E} '.format(self.DUST[i][j]/xscale[i]))    #particles per m-3
            else:
                f.write('{:<15.3E}'.format(self.DUST[i]))
        f.close()

    ##################################################################################

    def read_parah2(self):
        """
        Reads in the para-h2 fraction profile from parah2.ref.
        """
        try:
            with open('parah2.ref', 'r') as file:
                self.PARAH2 = []
                first = False
                for line in file:
                    if line.startswith('#'):
                        continue
                    if not first:
                        first = True
                        continue
                    self.PARAH2.append(float(line.split()[-1]))          
            
        except FileNotFoundError as e:
            return
        self.PARAH2 = np.array(self.PARAH2)
        if len(self.PARAH2) != len(self.P):
            raise Exception("Incorrect number of entries in parah2.ref!")
        
    ##################################################################################

    def write_parah2(self):
        """
        Writes the para-h2 fraction profile to parah2.ref.
        """
       
        if self.NLOCATIONS!=1:
            raise ValueError('error :: write_parah2 only works if NLOCATIONS=1')
       
        f = open('parah2.ref','w')
        f.write('\t %i \n' % (self.NP))
        for i in range(self.NP):
            f.write('\t %7.4f \t %7.4f \n'  % (self.H[i]/1.0e3,self.PARAH2[i]))
        f.close()
            
    ##################################################################################
    
    def read_vpf(self):
        """
        Reads in saturation vapour pressures from runname.vpf.
        """
        try:
            with open(self.runname + '.vpf', 'r') as file:
                lines = file.readlines()        
            for line in lines[1:]:
                gas_id, iso_id, vp, svpflag = line.split()
                gas_id = int(gas_id)
                iso_id = int(iso_id)
                vp = float(vp)
                svpflag = int(svpflag)
                self.SVP[(gas_id,iso_id)] = (vp,svpflag)
                
        except FileNotFoundError as e:
            return
    
    
    ##################################################################################
    
    def write_vpf(self):
        """
        Writes the saturation vapour pressures to runname.vpf.
        """
        try:
            with open(self.runname + '.vpf', 'w') as file:
                # Write the number of gases
                file.write(f"{len(self.SVP)}\n")
                # Write each gas data line
                for (gas_id, iso_id), (vp, svpflag) in self.SVP.items():
                    file.write(f"{gas_id} {iso_id} {vp:.6g} {svpflag}\n")
        except Exception as e:
            print(f"Error writing to {self.runname}.vpf: {e}")

    
    ##################################################################################
    
    def calc_coldens(self):
        """
        Routine to integrate the density of each gas at all altitudes
        
        Ouputs
        -------
        
        coldens(NVMR,NLOCATIONS) :: Column density of each gas (m-2)
        
        """
        
        from scipy import integrate
        
        #Calculate the number density at each layer (m-3)
        numdens = self.calc_numdens()
        
        #Calculating the partial number density of each gas (m-3)
        if self.NLOCATIONS>1:
            par_numdens = self.VMR * numdens[:, np.newaxis, :]

            #Integrate the number density as a function of altitude (m-2)
            par_coldens = np.zeros((self.NVMR,self.NLOCATIONS))
            for iLOCATION in range(self.NLOCATIONS):
                par_coldens[:,iLOCATION] = integrate.simpson(par_numdens[:,:,iLOCATION],x=self.H[:,iLOCATION],axis=0)
                
        else:
            par_numdens = self.VMR * numdens[:, np.newaxis]
            
            #Integrate the number density as a function of altitude (m-2)
            par_coldens = integrate.simpson(par_numdens[:,:],x=self.H[:],axis=0)
            
        return par_coldens
        
    ##################################################################################

    def plot_Atm(self,SavePlot=None,ILOCATION=0):

        """
        Makes a summary plot of the current atmospheric profiles
        """
        
        from archnemesis.Data.gas_data import gas_info, const

        fig, (ax1, ax2, ax3) = plt.subplots(1, 3, sharey=True,figsize=(10,4))

        if self.NLOCATIONS==1:
            p = self.P
            t = self.T
            h = self.H
            vmr = self.VMR
        elif self.NLOCATIONS>1:
            p = self.P[:,ILOCATION]
            t = self.T[:,ILOCATION]
            h = self.H[:,ILOCATION]
            vmr = self.VMR[:,:,ILOCATION]

        ax1.semilogx(p/101325.,h/1.0e3,c='black')
        ax2.plot(t,h/1.0e3,c='black')
        for i in range(self.NVMR):
            label1 = gas_info[str(self.ID[i])]['name']
            if self.ISO[i]!=0:
                label1 = label1+' ('+str(self.ISO[i])+')'
            ax3.semilogx(vmr[:,i],h/1.0e3, label=label1)
        ax1.set_xlabel('Pressure (atm)')
        ax1.set_ylabel('Altitude (km)')
        ax2.set_xlabel('Temperature (K)')
        ax3.set_xlabel('Volume mixing ratio')
        plt.subplots_adjust(left=0.08,bottom=0.12,right=0.88,top=0.96,wspace=0.16,hspace=0.20)
        legend = ax3.legend(bbox_to_anchor=(1.01, 1.02))
        ax1.grid()
        ax2.grid()
        ax3.grid()

        if SavePlot is not None:
            fig.savefig(SavePlot)
        else:
            plt.show()

    ##################################################################################

    def plot_Dust(self,SavePlot=None,ILOCATION=0):
        """
        Make a summary plot of the current dust profiles
        """

        if self.NDUST>0:

            if self.NLOCATIONS==1:
                h = self.H
                dust = self.DUST
            elif self.NLOCATIONS>1:
                h = self.H[:,ILOCATION]
                dust = self.DUST[:,:,ILOCATION]

            fig,ax1 = plt.subplots(1,1,figsize=(3,4))

            for i in range(self.NDUST):
<<<<<<< HEAD
                ax1.plot(self.DUST[:,i],self.H/1.0e3, label=f'aerosol species {i}')
=======
                ax1.plot(dust[:,i],h/1.0e3)
>>>>>>> 55e204c0
            ax1.grid()
            ax1.set_xlabel('Aerosol density (particles m$^{-3}$)')
            ax1.set_ylabel('Altitude (km)')
            legend = ax1.legend(loc='upper right', bbox_to_anchor=(1.0, 1.0))
            plt.tight_layout()
            if SavePlot is not None:
                fig.savefig(SavePlot)
            else:
                plt.show()

        else:

            print('warning :: there are no aerosol populations defined in Atmosphere')
            
    ##################################################################################
            
    def plot_map(self,varplot,labelplot='Variable (unit)',subobs_lat=None,subobs_lon=None,cmap='viridis',vmin=None,vmax=None):
        """
        Function to plot a given variable over on a map
        
        Inputs
        -------
        
        varplot(NLOCATIONS) :: Variable to be plotted at each of the planet's locations
        """

        from mpl_toolkits.basemap import Basemap
        from mpl_toolkits.axes_grid1 import make_axes_locatable

        fig,ax1 = plt.subplots(1,1,figsize=(4,4))

        #Plotting the geometry
        if((subobs_lat!=None) & (subobs_lon!=None)):
            map = Basemap(projection='ortho', resolution=None,
                lat_0=subobs_lat, lon_0=subobs_lon)
        else:
            map = Basemap(projection='ortho', resolution=None,
                lat_0=np.mean(self.LATITUDE), lon_0=np.mean(self.LONGITUDE))
            
        lats = map.drawparallels(np.linspace(-90, 90, 13))
        lons = map.drawmeridians(np.linspace(-180, 180, 13))

        im = map.scatter(self.LONGITUDE,self.LATITUDE,latlon=True,c=varplot,cmap=cmap,vmin=vmin,vmax=vmax)

        # create an axes on the right side of ax. The width of cax will be 5%
        # of ax and the padding between cax and ax will be fixed at 0.05 inch.
        divider = make_axes_locatable(ax1)
        cax = divider.append_axes("bottom", size="5%", pad=0.15)
        cbar2 = plt.colorbar(im,cax=cax,orientation='horizontal')
        cbar2.set_label(labelplot)

        ax1.grid()
        plt.tight_layout()
        plt.show()<|MERGE_RESOLUTION|>--- conflicted
+++ resolved
@@ -1592,11 +1592,7 @@
             fig,ax1 = plt.subplots(1,1,figsize=(3,4))
 
             for i in range(self.NDUST):
-<<<<<<< HEAD
-                ax1.plot(self.DUST[:,i],self.H/1.0e3, label=f'aerosol species {i}')
-=======
-                ax1.plot(dust[:,i],h/1.0e3)
->>>>>>> 55e204c0
+                ax1.plot(dust[:,i],h/1.0e3, label=f'aerosol species {i}')
             ax1.grid()
             ax1.set_xlabel('Aerosol density (particles m$^{-3}$)')
             ax1.set_ylabel('Altitude (km)')
